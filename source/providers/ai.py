"""This module provides a generic interface to interact with a Google's AI.

It defines a generic `AiProvider` class that can be specialized with a
Pydantic model to handle structured data output from the AI. The provider
manages API configuration, file uploads, prompt execution, and robust parsing
of the AI's response.
"""

import json
from mimetypes import guess_type
from typing import Generic, TypeVar
from uuid import uuid4

import vertexai
from google.cloud import aiplatform
from providers.config import Config, ConfigProvider
from providers.gcs import GcsProvider
from providers.logging import Logger, LoggingProvider
from pydantic import BaseModel, ValidationError
from vertexai.generative_models import (
    Content,
    GenerationConfig,
    GenerationResponse,
    GenerativeModel,
    Part,
)

PydanticModel = TypeVar("PydanticModel", bound=BaseModel)


class AiProvider(Generic[PydanticModel]):
    """Provides a generic interface to interact with the Google Gemini AI model.

    This class is specialized for a specific Pydantic output model.
    """

    logger: Logger
    config: Config
    model: GenerativeModel
    gcs_provider: GcsProvider
    output_schema: type[PydanticModel]

    def __init__(self, output_schema: type[PydanticModel]):
        """Initializes the AiProvider.

        This method configures the Gemini client for a specific output schema.

        Args:
            output_schema: The Pydantic model class that this provider instance
                           will use for all structured outputs.

        Raises:
            ValueError: If the GCP_GEMINI_API_KEY is not configured.
        """
        self.logger = LoggingProvider().get_logger()
        self.config = ConfigProvider.get_config()
        self.output_schema = output_schema
        self.gcs_provider = GcsProvider()

        aiplatform.init(
            project=self.config.GCP_PROJECT,
            location=self.config.GCP_LOCATION,
        )
        vertexai.init(project=self.config.GCP_PROJECT, location=self.config.GCP_LOCATION)

        self.model = GenerativeModel(self.config.GCP_GEMINI_MODEL)
        self.logger.info(
            "Google Vertex AI client configured successfully for schema " f"'{self.output_schema.__name__}'."
        )

    def get_structured_analysis(
        self, prompt: str, files: list[tuple[str, bytes]], max_output_tokens: int | None = None
    ) -> tuple[PydanticModel, int, int]:
        """Uploads a file, sends it for analysis, and parses the response.

        This method is designed to be highly robust, handling cases where the AI
        response might be empty, blocked by safety settings, or returned in

        Args:
            prompt: The instructional prompt for the AI model.
            files: A list of tuples:
                - A list of tuples with file paths and their byte content.
                - A list of descriptive names for the uploaded files.
            max_output_tokens: An optional integer to set the token limit.
                If `None`, no limit is applied.

        Returns:
            A tuple containing:
            - An instance of the Pydantic model associated with this provider,
              populated with the AI's response.
            - The number of input tokens used.
            - The number of output tokens used.
        """
        file_parts = []
        for file_display_name, file_content in files:
            self.logger.info(f"Uploading '{file_display_name}' to GCS.")
            gcs_uri = self._upload_file_to_gcs(file_content, file_display_name)
            mime_type = guess_type(file_display_name)[0]
            file_parts.append(Part.from_uri(gcs_uri, mime_type=mime_type))

        contents = [prompt, *file_parts]
        generation_config = GenerationConfig(
            response_mime_type="application/json",
            max_output_tokens=max_output_tokens,
            response_schema=self.output_schema.model_json_schema(),
        )

        response = self.model.generate_content(contents, generation_config=generation_config)
        self.logger.debug("Successfully received response from Vertex AI API.")

        validated_response = self._parse_and_validate_response(response)
        input_tokens = response.usage_metadata.prompt_token_count
        output_tokens = response.usage_metadata.candidates_token_count

        return validated_response, input_tokens, output_tokens

    def count_tokens_for_analysis(self, prompt: str, files: list[tuple[str, bytes]]) -> tuple[int, int]:
        """Calculates the number of tokens for a given prompt and files.

        Args:
            prompt: The instructional prompt for the AI model.
            files: A list of tuples, where each tuple contains:
                - The file path (for display name and mime type guessing).
                - The byte content of the file.

        Returns:
            A tuple containing the total number of input tokens and 0 for output tokens.
        """
        self.logger.info("Counting tokens for analysis...")
        file_parts = []
        for file_display_name, file_content in files:
            mime_type = guess_type(file_display_name)[0]
            if not mime_type:
                mime_type = "application/octet-stream"
            file_parts.append(Part.from_data(file_content, mime_type=mime_type))

        contents = [prompt, *file_parts]
        response = self.model.count_tokens(contents)
        token_count = response.total_tokens
        self.logger.info(f"Estimated token count: {token_count}")
        return token_count, 0

    def _parse_and_validate_response(self, response: GenerationResponse) -> PydanticModel:
        """Parses the AI's response, handling multiple potential formats and errors.

        This method provides a robust, multi-step process to extract and validate
        the structured data from the model's response.

        Args:
            response: The complete response object from the `generate_content` call.

        Returns:
            A validated Pydantic model instance.

        Raises:
            ValueError: If the response is empty, blocked, or unparsable.
        """
        if not response.candidates:
            if response.prompt_feedback and response.prompt_feedback.block_reason:
                block_reason = response.prompt_feedback.block_reason.name
                self.logger.error(f"Vertex AI API blocked the prompt. Reason: {block_reason}")
                raise ValueError(f"AI model blocked the response due to: {block_reason}")

            self.logger.error(f"Vertex AI API returned no candidates. Full response: {response}")
            raise ValueError("AI model returned an empty response.")

        try:
<<<<<<< HEAD
            function_call = response.candidates[0].content.parts[0].function_call
            if function_call and function_call.args:
                self.logger.info("Successfully found structured data in function_call.")
                return self.output_schema.model_validate(function_call.args)

            self.logger.info("No direct function_call found, attempting to parse from text response.")
            text_content = response.text
            self.logger.debug(f"Received text response from Gemini: {text_content}")
            if text_content.strip().startswith("```json"):
                text_content = text_content.strip()[7:-3]

            json_data = json.loads(text_content)
=======
            # In Vertex AI, the structured response is directly in the .text attribute
            # when a schema is provided.
            response_text = response.text
            self.logger.debug(f"Received text response from Vertex AI: {response_text}")
            if response_text.strip().startswith("```json"):
                response_text = response_text.strip()[7:-3]
            json_data = json.loads(response_text)
>>>>>>> 8240d8a4
            self.logger.info("Successfully parsed JSON data from text response.")
            return self.output_schema.model_validate(json_data)

        except (json.JSONDecodeError, ValidationError) as e:
            self.logger.error(f"Failed to parse or validate the AI's response: {e}")
            self.logger.error(f"Full API Response: {response}")
            raise ValueError(
                "AI model returned a response that could not be parsed into the " "expected structure."
            ) from e

<<<<<<< HEAD
    def _upload_file_to_gemini(self, content: bytes, display_name: str) -> File:
        """Uploads file content to the Gemini File API and waits for it to become active.

        This method handles the conversion of in-memory byte content to a
        file-like object, uploads it, and then polls the API until the file's
        status is 'ACTIVE', ensuring it is ready for use in a generation
        request.
=======
    def _upload_file_to_gcs(self, content: bytes, display_name: str) -> str:
        """Uploads file content to GCS and returns the GCS URI.
>>>>>>> 8240d8a4

        Args:
            content: The raw byte content of the file to be uploaded.
            display_name: The name of the file, used to determine content type
                          and the object name in GCS.

        Returns:
            The GCS URI of the uploaded file (e.g., gs://bucket-name/object-name).
        """
        bucket_name = self.config.GCP_VERTEX_AI_BUCKET
        # Create a unique name for the object in GCS
        object_name = f"ai-uploads/{uuid4()}/{display_name}"
        content_type = guess_type(display_name)[0] or "application/octet-stream"

        self.gcs_provider.upload_file(
            bucket_name=bucket_name,
            destination_blob_name=object_name,
            content=content,
            content_type=content_type,
        )

        gcs_uri = f"gs://{bucket_name}/{object_name}"
        self.logger.info(f"File uploaded to {gcs_uri}")
        return gcs_uri<|MERGE_RESOLUTION|>--- conflicted
+++ resolved
@@ -165,20 +165,6 @@
             raise ValueError("AI model returned an empty response.")
 
         try:
-<<<<<<< HEAD
-            function_call = response.candidates[0].content.parts[0].function_call
-            if function_call and function_call.args:
-                self.logger.info("Successfully found structured data in function_call.")
-                return self.output_schema.model_validate(function_call.args)
-
-            self.logger.info("No direct function_call found, attempting to parse from text response.")
-            text_content = response.text
-            self.logger.debug(f"Received text response from Gemini: {text_content}")
-            if text_content.strip().startswith("```json"):
-                text_content = text_content.strip()[7:-3]
-
-            json_data = json.loads(text_content)
-=======
             # In Vertex AI, the structured response is directly in the .text attribute
             # when a schema is provided.
             response_text = response.text
@@ -186,7 +172,6 @@
             if response_text.strip().startswith("```json"):
                 response_text = response_text.strip()[7:-3]
             json_data = json.loads(response_text)
->>>>>>> 8240d8a4
             self.logger.info("Successfully parsed JSON data from text response.")
             return self.output_schema.model_validate(json_data)
 
@@ -197,18 +182,8 @@
                 "AI model returned a response that could not be parsed into the " "expected structure."
             ) from e
 
-<<<<<<< HEAD
-    def _upload_file_to_gemini(self, content: bytes, display_name: str) -> File:
-        """Uploads file content to the Gemini File API and waits for it to become active.
-
-        This method handles the conversion of in-memory byte content to a
-        file-like object, uploads it, and then polls the API until the file's
-        status is 'ACTIVE', ensuring it is ready for use in a generation
-        request.
-=======
     def _upload_file_to_gcs(self, content: bytes, display_name: str) -> str:
         """Uploads file content to GCS and returns the GCS URI.
->>>>>>> 8240d8a4
 
         Args:
             content: The raw byte content of the file to be uploaded.
