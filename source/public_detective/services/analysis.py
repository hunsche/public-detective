"""This module defines the core service for handling procurement analyses."""

import hashlib
import json
import os
import time
import uuid
from collections import defaultdict
from collections.abc import Iterator
from datetime import date, datetime, timedelta, timezone
from decimal import Decimal
from typing import Any
from uuid import UUID

from public_detective.constants.analysis_feedback import ExclusionReason, PrioritizationLogic, Warnings
from public_detective.exceptions.analysis import AnalysisError
from public_detective.models.analyses import AnalysisResult
from public_detective.models.file_records import NewFileRecord
from public_detective.models.procurement_analysis_status import ProcurementAnalysisStatus
from public_detective.models.procurements import Procurement
from public_detective.models.source_documents import NewSourceDocument
from public_detective.providers.ai import AiProvider
from public_detective.providers.config import Config, ConfigProvider
from public_detective.providers.gcs import GcsProvider
from public_detective.providers.logging import Logger, LoggingProvider
from public_detective.providers.pubsub import PubSubProvider
from public_detective.repositories.analyses import AnalysisRepository
from public_detective.repositories.budget_ledger import BudgetLedgerRepository
from public_detective.repositories.file_records import FileRecordsRepository
from public_detective.repositories.procurements import ProcessedFile, ProcurementsRepository
from public_detective.repositories.source_documents import SourceDocumentsRepository
from public_detective.repositories.status_history import StatusHistoryRepository
from public_detective.services.converter import ConverterService
from public_detective.services.pricing_service import Modality, PricingService
from pydantic import BaseModel, ConfigDict, Field, model_validator


class AIFileCandidate(BaseModel):
    """Represents a file being considered for AI analysis."""

    model_config = ConfigDict(arbitrary_types_allowed=True)

    synthetic_id: str
    raw_document_metadata: dict
    original_path: str
    original_content: bytes
    ai_path: str = ""
    ai_content: bytes | list[bytes] = b""
    ai_gcs_uris: list[str] = Field(default_factory=list)
    prepared_content_gcs_uris: list[str] | None = None
    is_included: bool = False
    exclusion_reason: str | None = None
    file_record_id: UUID | None = None

    @model_validator(mode="after")
    def set_ai_defaults(self) -> "AIFileCandidate":
        """Set the ai_path and ai_content if they're not provided.

        Returns:
            AIFileCandidate: The instance itself, with `ai_path` and `ai_content` updated if they were not provided.
        """
        if not self.ai_path:
            self.ai_path = self.original_path
        if not self.ai_content:
            self.ai_content = self.original_content
        return self


class AnalysisService:
    """Orchestrates the entire procurement analysis pipeline."""

    procurement_repo: ProcurementsRepository
    analysis_repo: AnalysisRepository
    source_document_repo: SourceDocumentsRepository
    file_record_repo: FileRecordsRepository
    status_history_repo: StatusHistoryRepository
    budget_ledger_repo: BudgetLedgerRepository
    ai_provider: AiProvider
    gcs_provider: GcsProvider
    converter_service: ConverterService
    pubsub_provider: PubSubProvider | None
    logger: Logger
    config: Config
    pricing_service: PricingService

    _SUPPORTED_EXTENSIONS = (
        ".pdf",
        ".docx",
        ".doc",
        ".rtf",
        ".xlsx",
        ".xls",
        ".xlsb",
        ".csv",
        ".txt",
        ".mp4",
        ".mov",
        ".avi",
        ".mkv",
        ".mp3",
        ".wav",
        ".flac",
        ".ogg",
        ".jpg",
        ".jpeg",
        ".png",
        ".gif",
        ".bmp",
        ".html",
        ".xml",
        ".json",
        ".txt",
        ".md",
    )
    _VIDEO_EXTENSIONS = (".mp4", ".mov", ".avi", ".mkv")
    _AUDIO_EXTENSIONS = (".mp3", ".wav", ".flac", ".ogg")
    _IMAGE_EXTENSIONS = (".jpg", ".jpeg", ".png", ".gif", ".bmp")
    _SPREADSHEET_EXTENSIONS = (".xlsx", ".xls", ".xlsb")
    _FILE_PRIORITY_ORDER = [
        "edital",
        "termo de referencia",
        "projeto basico",
        "planilha",
        "orcamento",
        "custos",
        "contrato",
        "ata de registro",
    ]

    def __init__(
        self,
        procurement_repo: ProcurementsRepository,
        analysis_repo: AnalysisRepository,
        source_document_repo: SourceDocumentsRepository,
        file_record_repo: FileRecordsRepository,
        status_history_repo: StatusHistoryRepository,
        budget_ledger_repo: BudgetLedgerRepository,
        ai_provider: AiProvider,
        gcs_provider: GcsProvider,
        pubsub_provider: PubSubProvider | None = None,
        gcs_path_prefix: str | None = None,
    ) -> None:
        """Initializes the service with its dependencies.

        Args:
            procurement_repo: The repository for procurement data.
            analysis_repo: The repository for analysis data.
            source_document_repo: The repository for source document data.
            file_record_repo: The repository for file record data.
            status_history_repo: The repository for status history data.
            budget_ledger_repo: The repository for budget ledger data.
            ai_provider: The provider for AI services.
            gcs_provider: The provider for Google Cloud Storage services.
            pubsub_provider: The provider for Pub/Sub services.
            gcs_path_prefix: Overwrites the base GCS path for uploads.
        """
        self.procurement_repo = procurement_repo
        self.analysis_repo = analysis_repo
        self.source_document_repo = source_document_repo
        self.file_record_repo = file_record_repo
        self.status_history_repo = status_history_repo
        self.budget_ledger_repo = budget_ledger_repo
        self.ai_provider = ai_provider
        self.gcs_provider = gcs_provider
        self.converter_service = ConverterService()
        self.pubsub_provider = pubsub_provider
        self.logger = LoggingProvider().get_logger()
        self.config = ConfigProvider.get_config()
        self.pricing_service = PricingService()
        self.gcs_path_prefix = gcs_path_prefix

    def _get_modality_from_exts(self, extensions: list[str | None]) -> Modality:
        """Determines the modality of an analysis based on file extensions.

        Args:
            extensions: A list of file extensions.

        Returns:
            The modality of the analysis.
        """
        for ext in extensions:
            if not ext:
                continue
            ext = "." + ext.lower()
            if ext in self._VIDEO_EXTENSIONS:
                return Modality.VIDEO
            if ext in self._AUDIO_EXTENSIONS:
                return Modality.AUDIO
            if ext in self._IMAGE_EXTENSIONS:
                return Modality.IMAGE
        return Modality.TEXT

    def _update_status_with_history(
        self,
        analysis_id: UUID,
        status: ProcurementAnalysisStatus,
        details: str | None = None,
    ) -> None:
        """Updates the analysis status and records the change in the history table.

        Args:
            analysis_id: The ID of the analysis to update.
            status: The new status of the analysis.
            details: Additional details about the status change.
        """
        self.analysis_repo.update_analysis_status(analysis_id, status)
        self.status_history_repo.create_record(analysis_id, status, details)

    def process_analysis_from_message(self, analysis_id: UUID, max_output_tokens: int | None = None) -> None:
        """Processes a single analysis request received from a message queue.

        Args:
            analysis_id: The ID of the analysis to process.
            max_output_tokens: The maximum number of output tokens for the AI model.
        """
        try:
            analysis = self.analysis_repo.get_analysis_by_id(analysis_id)
            if not analysis:
                self.logger.error(f"Analysis with ID {analysis_id} not found.")
                return

            procurement = self.procurement_repo.get_procurement_by_id_and_version(
                analysis.procurement_control_number, analysis.version_number
            )
            if not procurement:
                self.logger.error(
                    f"Procurement {analysis.procurement_control_number} version {analysis.version_number} not found."
                )
                return

            try:
                self.analyze_procurement(procurement, analysis.version_number, analysis_id, max_output_tokens)
                self._update_status_with_history(
                    analysis_id, ProcurementAnalysisStatus.ANALYSIS_SUCCESSFUL, "Analysis completed successfully."
                )
            except Exception as e:
                self.logger.error(f"Analysis pipeline failed for analysis {analysis_id}: {e}", exc_info=True)
                self._update_status_with_history(analysis_id, ProcurementAnalysisStatus.ANALYSIS_FAILED, str(e))
                raise
        except Exception as e:
            raise AnalysisError(f"Failed to process analysis from message: {e}") from e

    def analyze_procurement(
        self,
        procurement: Procurement,
        version_number: int,
        analysis_id: UUID,
        max_output_tokens: int | None = None,
    ) -> None:
        """Executes the full analysis pipeline for a single procurement.

        Args:
            procurement: The procurement to analyze.
            version_number: The version number of the procurement.
            analysis_id: The ID of the analysis.
            max_output_tokens: The maximum number of output tokens for the AI model.
        """
        procurement_id = self.procurement_repo.get_procurement_uuid(procurement.pncp_control_number, version_number)
        if not procurement_id:
            raise AnalysisError(
                f"Could not find procurement UUID for {procurement.pncp_control_number} v{version_number}"
            )

        correlation_id = f"{procurement_id}:{analysis_id}:{uuid.uuid4().hex[:8]}"
        with LoggingProvider().set_correlation_id(correlation_id):
            control_number = procurement.pncp_control_number
            self.logger.info(f"Starting analysis for procurement {control_number} version {version_number}...")

            analysis_record = self.analysis_repo.get_analysis_by_id(analysis_id)
            if not analysis_record:
                raise AnalysisError(f"Analysis record {analysis_id} not found.")

            file_records = self.file_record_repo.get_all_file_records_by_analysis_id(str(analysis_id))
            if not file_records:
                self.logger.warning(f"No file records found for analysis {analysis_id}. Aborting.")
                self._update_status_with_history(
                    analysis_id, ProcurementAnalysisStatus.ANALYSIS_FAILED, "No file records found for analysis."
                )
                return

            included_records = [rec for rec in file_records if rec.get("included_in_analysis")]
            if not included_records:
                self.logger.error(f"No files were selected for analysis for {control_number}. Aborting.")
                self._update_status_with_history(
                    analysis_id,
                    ProcurementAnalysisStatus.ANALYSIS_FAILED,
                    "No files were selected for analysis during pre-analysis.",
                )
                return

            files_for_ai_uris = [
                uri
                for rec in included_records
                if rec.get("prepared_content_gcs_uris")
                for uri in rec["prepared_content_gcs_uris"]
            ]
            if not files_for_ai_uris:
                files_for_ai_uris = [
                    f"gs://{self.config.GCP_GCS_BUCKET_PROCUREMENTS}/{rec['gcs_path']}" for rec in included_records
                ]

            document_hash = analysis_record.document_hash
            exts = [rec.get("extension") for rec in included_records]
            modality = self._get_modality_from_exts(exts)
            prompt = analysis_record.analysis_prompt
            warnings = analysis_record.warnings or []

            try:
                ai_analysis, input_tokens, output_tokens, thinking_tokens = self.ai_provider.get_structured_analysis(
                    prompt=prompt, file_uris=files_for_ai_uris, max_output_tokens=max_output_tokens
                )

                procurement_id = self.procurement_repo.get_procurement_uuid(
                    procurement.pncp_control_number, version_number
                )
                gcs_base_path = f"{procurement_id}/{analysis_id}"

                final_result = AnalysisResult(
                    procurement_control_number=control_number,
                    version_number=version_number,
                    ai_analysis=ai_analysis,
                    warnings=warnings,
                    document_hash=document_hash,
                    original_documents_gcs_path=gcs_base_path,
                    processed_documents_gcs_path=None,
                    analysis_prompt=prompt,
                )
                input_cost, output_cost, thinking_cost, total_cost = self.pricing_service.calculate(
                    input_tokens, output_tokens, thinking_tokens, modality=modality
                )
                self.analysis_repo.save_analysis(
                    analysis_id=analysis_id,
                    result=final_result,
                    input_tokens=input_tokens,
                    output_tokens=output_tokens,
                    thinking_tokens=thinking_tokens,
                    input_cost=input_cost,
                    output_cost=output_cost,
                    thinking_cost=thinking_cost,
                    total_cost=total_cost,
                )

                self.budget_ledger_repo.save_expense(
                    analysis_id,
                    total_cost,
                    f"Análise da licitação {procurement.pncp_control_number} (v{version_number}).",
                )

                self.logger.info(f"Successfully completed analysis for {control_number}.")

            except Exception as e:
                self.logger.error(f"Analysis pipeline failed for {control_number}: {e}", exc_info=True)
                raise

    def _prepare_ai_candidates(self, all_files: list[ProcessedFile]) -> list[AIFileCandidate]:
        """Prepares a list of AIFileCandidate objects from raw file data.

        Args:
            all_files: A list of `ProcessedFile` objects from the repository.

        Returns:
            A list of AIFileCandidate objects.
        """
        candidates = []
        for processed_file in all_files:
            candidate = AIFileCandidate(
                synthetic_id=processed_file.source_document_id,
                raw_document_metadata=processed_file.raw_document_metadata,
                original_path=processed_file.relative_path,
                original_content=processed_file.content,
            )
            ext = os.path.splitext(processed_file.relative_path)[1].lower()

            if ext not in self._SUPPORTED_EXTENSIONS:
                candidate.exclusion_reason = ExclusionReason.UNSUPPORTED_EXTENSION
                candidates.append(candidate)
                continue

            try:
                if ext == ".docx":
                    converted_content = self.converter_service.docx_to_html(processed_file.content)
                    candidate.ai_content = converted_content.encode("utf-8")
                    candidate.ai_path = f"{os.path.splitext(processed_file.relative_path)[0]}.html"
                    candidate.prepared_content_gcs_uris = [candidate.ai_path]
                elif ext == ".rtf":
                    converted_content = self.converter_service.rtf_to_text(processed_file.content)
                    candidate.ai_content = converted_content.encode("utf-8")
                    candidate.ai_path = f"{os.path.splitext(processed_file.relative_path)[0]}.txt"
                    candidate.prepared_content_gcs_uris = [candidate.ai_path]
                elif ext == ".doc":
                    converted_content = self.converter_service.doc_to_text(processed_file.content)
                    candidate.ai_content = converted_content.encode("utf-8")
                    candidate.ai_path = f"{os.path.splitext(processed_file.relative_path)[0]}.txt"
                    candidate.prepared_content_gcs_uris = [candidate.ai_path]
                elif ext == ".bmp":
                    converted_content = self.converter_service.bmp_to_png(processed_file.content)
                    candidate.ai_content = converted_content
                    candidate.ai_path = f"{os.path.splitext(processed_file.relative_path)[0]}.png"
                    candidate.prepared_content_gcs_uris = [candidate.ai_path]
                elif ext == ".gif":
                    converted_content = self.converter_service.gif_to_mp4(processed_file.content)
                    candidate.ai_content = converted_content
                    candidate.ai_path = f"{os.path.splitext(processed_file.relative_path)[0]}.mp4"
                    candidate.prepared_content_gcs_uris = [candidate.ai_path]
                elif ext in (".xml", ".json"):
                    candidate.ai_path = f"{os.path.splitext(processed_file.relative_path)[0]}.txt"
                    candidate.prepared_content_gcs_uris = [candidate.ai_path]
                elif ext in self._SPREADSHEET_EXTENSIONS:
                    converted_sheets = self.converter_service.spreadsheet_to_csvs(processed_file.content, ext)
                    all_csv_content = []
                    converted_paths = []
                    for sheet_name, sheet_content in converted_sheets:
                        base_name = os.path.splitext(os.path.basename(processed_file.relative_path))[0]
                        csv_filename = f"{base_name}_{sheet_name}.csv"
                        converted_paths.append(csv_filename)
                        all_csv_content.append(sheet_content)

                    candidate.ai_content = all_csv_content
                    candidate.ai_path = f"{os.path.splitext(processed_file.relative_path)[0]}.csv"
                    candidate.prepared_content_gcs_uris = converted_paths

            except Exception as e:
                self.logger.error(f"Failed to process file {processed_file.relative_path}: {e}", exc_info=True)
                candidate.exclusion_reason = ExclusionReason.CONVERSION_FAILED

            candidates.append(candidate)
        return candidates

    def _select_files_by_token_limit(
        self, candidates: list[AIFileCandidate], procurement: Procurement
    ) -> tuple[list[AIFileCandidate], list[str]]:
        """Selects which files to include based on the AI model's token limit.

        Args:
            candidates: A list of AIFileCandidate objects to select from.
            procurement: The procurement being analyzed.

        Returns:
            A tuple containing the list of selected candidates and a list of warnings.
        """
        candidates.sort(key=self._get_priority)
        max_tokens = self.config.GCP_GEMINI_MAX_INPUT_TOKENS
        warnings = []

        base_prompt_text = self._build_analysis_prompt(procurement, candidates, [])
        files_for_ai_uris: list[str] = []
        for candidate in candidates:
            if candidate.exclusion_reason:
                continue

            uris_to_test = files_for_ai_uris + candidate.ai_gcs_uris
            tokens, _, _ = self.ai_provider.count_tokens_for_analysis(base_prompt_text, uris_to_test)

            if tokens <= max_tokens:
                files_for_ai_uris.extend(candidate.ai_gcs_uris)
                candidate.is_included = True
            else:
                candidate.exclusion_reason = ExclusionReason.TOKEN_LIMIT_EXCEEDED.format(max_tokens=max_tokens)

        excluded_by_reason = defaultdict(list)
        for candidate in candidates:
            if not candidate.is_included and candidate.exclusion_reason:
                excluded_by_reason[candidate.exclusion_reason].append(os.path.basename(candidate.original_path))

        for reason, files in excluded_by_reason.items():
            files_str = ", ".join(files)
            if reason == ExclusionReason.TOKEN_LIMIT_EXCEEDED:
                warnings.append(Warnings.TOKEN_LIMIT_EXCEEDED.format(max_tokens=max_tokens, ignored_files=files_str))
            else:
                warnings.append(f"Arquivos ignorados por '{reason}': {files_str}")

        return candidates, warnings

    def _process_and_save_source_documents(
        self,
        analysis_id: UUID,
        candidates: list[AIFileCandidate],
    ) -> dict[str, UUID]:
        """Saves unique source documents to the database.

        Args:
            analysis_id: The ID of the current analysis.
            candidates: A list of all file candidates.

        Returns:
            A dictionary mapping synthetic source document IDs to their new database UUIDs.
        """
        source_docs_map: dict[str, UUID] = {}
        unique_source_docs = {c.synthetic_id: c.raw_document_metadata for c in candidates}

        for synthetic_id, raw_meta in unique_source_docs.items():
            doc_model = NewSourceDocument(
                analysis_id=analysis_id,
                synthetic_id=str(synthetic_id),
                title=raw_meta.get("titulo", "N/A"),
                publication_date=raw_meta.get("dataPublicacaoPncp"),
                document_type_name=raw_meta.get("tipoDocumentoNome"),
                url=raw_meta.get("url"),
                raw_metadata=raw_meta,
            )
            db_id = self.source_document_repo.save_source_document(doc_model)
            source_docs_map[synthetic_id] = db_id
        return source_docs_map

    def _update_selected_file_records(self, candidates: list[AIFileCandidate]) -> None:
        """Updates the database records for files that were selected for analysis.

        Args:
            candidates: The list of candidates after the selection process.
        """
        selected_file_ids = [
            candidate.file_record_id for candidate in candidates if candidate.is_included and candidate.file_record_id
        ]
        if selected_file_ids:
            self.file_record_repo.set_files_as_included(selected_file_ids)

    def _upload_and_save_initial_records(
        self,
        procurement_id: UUID,
        analysis_id: UUID,
        candidates: list[AIFileCandidate],
        source_docs_map: dict[str, UUID],
    ) -> None:
        """Uploads all files to GCS and saves their initial metadata records.

        This method uploads both original and prepared files, populates the
        candidate objects with real GCS URIs, and saves the initial file
        record to the database with `included_in_analysis` set to False.

        Args:
            procurement_id: The database UUID of the procurement.
            analysis_id: The ID of the current analysis.
            candidates: A list of AIFileCandidate objects to upload and save.
            source_docs_map: A map of synthetic source IDs to database UUIDs.
        """
        bucket_name = self.config.GCP_GCS_BUCKET_PROCUREMENTS
        for candidate in candidates:
            source_document_db_id = source_docs_map[candidate.synthetic_id]
            standard_path = f"{procurement_id}/{analysis_id}/{source_document_db_id}"
            base_gcs_path = f"{self.gcs_path_prefix}/{standard_path}" if self.gcs_path_prefix else standard_path
            original_gcs_path = f"{base_gcs_path}/{os.path.basename(candidate.original_path)}"

            self.gcs_provider.upload_file(
                bucket_name=bucket_name,
                destination_blob_name=original_gcs_path,
                content=candidate.original_content,
                content_type="application/octet-stream",
            )

            final_converted_uris = []
            if candidate.prepared_content_gcs_uris:
                if isinstance(candidate.ai_content, list):
                    for i, prepared_path in enumerate(candidate.prepared_content_gcs_uris):
                        prepared_gcs_path = f"{base_gcs_path}/prepared_content/{prepared_path}"
                        self.gcs_provider.upload_file(
                            bucket_name=bucket_name,
                            destination_blob_name=prepared_gcs_path,
                            content=candidate.ai_content[i],
                            content_type="text/csv",
                        )
                        final_converted_uris.append(f"gs://{bucket_name}/{prepared_gcs_path}")
                else:
                    prepared_gcs_path = f"{base_gcs_path}/prepared_content/{os.path.basename(candidate.ai_path)}"
                    self.gcs_provider.upload_file(
                        bucket_name=bucket_name,
                        destination_blob_name=prepared_gcs_path,
                        content=candidate.ai_content,
                        content_type="application/octet-stream",
                    )
                    final_converted_uris.append(f"gs://{bucket_name}/{prepared_gcs_path}")

                candidate.ai_gcs_uris = final_converted_uris
                candidate.prepared_content_gcs_uris = final_converted_uris
            else:
                candidate.ai_gcs_uris = [f"gs://{bucket_name}/{original_gcs_path}"]

            file_record = NewFileRecord(
                source_document_id=source_document_db_id,
                file_name=os.path.basename(candidate.original_path),
                gcs_path=original_gcs_path,
                extension=os.path.splitext(candidate.original_path)[1].lstrip("."),
                size_bytes=len(candidate.original_content),
                nesting_level=candidate.original_path.count(os.sep),
                included_in_analysis=False,
                exclusion_reason=candidate.exclusion_reason,
                prioritization_logic=self._get_priority_as_string(candidate),
                prepared_content_gcs_uris=candidate.prepared_content_gcs_uris,
            )
            candidate.file_record_id = self.file_record_repo.save_file_record(file_record)

    def _get_priority(self, candidate: AIFileCandidate) -> int:
        """Determines the priority of a file based on its metadata and name.

        Args:
            candidate: The AIFileCandidate to prioritize.

        Returns:
            The priority of the file as an integer.
        """
        document_type_name = candidate.raw_document_metadata.get("tipoDocumentoNome", "").lower()
        for i, keyword in enumerate(self._FILE_PRIORITY_ORDER):
            if keyword in document_type_name:
                return i

        path_lower = candidate.original_path.lower()
        for i, keyword in enumerate(self._FILE_PRIORITY_ORDER):
            if keyword in path_lower:
                return i

        return len(self._FILE_PRIORITY_ORDER)

    def _get_priority_as_string(self, candidate: AIFileCandidate) -> str:
        """Returns the priority keyword found in the file's metadata or path.

        Args:
            candidate: The AIFileCandidate to get the priority string for.

        Returns:
            The priority keyword found in the file's metadata or path.
        """
        document_type_name = candidate.raw_document_metadata.get("tipoDocumentoNome", "").lower()
        for keyword in self._FILE_PRIORITY_ORDER:
            if keyword in document_type_name:
                message: str = PrioritizationLogic.BY_METADATA.format(keyword=keyword)
                return message
        path_lower = candidate.original_path.lower()
        for keyword in self._FILE_PRIORITY_ORDER:
            if keyword in path_lower:
                keyword_message: str = PrioritizationLogic.BY_KEYWORD.format(keyword=keyword)
                return keyword_message
        no_priority_message: str = PrioritizationLogic.NO_PRIORITY
        return no_priority_message

    def _build_analysis_prompt(
        self,
        procurement: Procurement,
        candidates: list[AIFileCandidate],
        warnings: list[str],
    ) -> str:
        """Constructs the prompt for the AI, including contextual warnings.

        Args:
            procurement: The procurement to build the prompt for.
            candidates: The list of file candidates for the analysis.
            warnings: A list of warnings to include in the prompt.

        Returns:
            The prompt for the AI.
        """
        procurement_summary = {
            "Objeto": procurement.object_description,
            "Modalidade": procurement.modality,
            "Órgão": procurement.government_entity.name,
            "Unidade": procurement.entity_unit.unit_name,
            "Valor Estimado": (
                f"R$ {procurement.total_estimated_value:,.2f}".replace(",", "X").replace(".", ",").replace("X", ".")
                if procurement.total_estimated_value is not None
                else "N/A"
            ),
            "Abertura das Propostas": (
                procurement.proposal_opening_date.strftime("%d/%m/%Y %H:%M")
                if procurement.proposal_opening_date
                else "N/A"
            ),
            "Encerramento das Propostas": (
                procurement.proposal_closing_date.strftime("%d/%m/%Y %H:%M")
                if procurement.proposal_closing_date
                else "N/A"
            ),
        }
        procurement_summary_str = json.dumps(procurement_summary, indent=2, ensure_ascii=False)

        source_doc_files = defaultdict(list)
        for candidate in candidates:
            if candidate.is_included:
                source_doc_files[candidate.synthetic_id].append(candidate)

        document_context_parts = []
        for _source_id, files in source_doc_files.items():
            meta = files[0].raw_document_metadata
            title = meta.get("titulo", "N/A")
            doc_type = meta.get("tipoDocumentoNome", "N/A")
            doc_type_description = meta.get("tipoDocumentoDescricao", "N/A")
            pub_date = meta.get("dataPublicacaoPncp", "N/A")

            file_list = "\n".join([f"- `{os.path.basename(f.ai_path)}`" for f in files])

            context_part = (
                f"**Fonte do Documento:** {title} (Tipo: {doc_type} - "
                f"{doc_type_description}, Publicado em: {pub_date})\n"
                f"**Arquivos extraídos desta fonte:**\n{file_list}"
            )
            document_context_parts.append(context_part)

        document_context_section = "\n\n---\n\n".join(document_context_parts)

        warnings_section = ""
        if warnings:
            warnings_text = "\n- ".join(warnings)
            warnings_section = f"""
            --- ATENÇÃO ---
            Os seguintes problemas foram detectados ao preparar os arquivos.
            Considere estas limitações em sua análise:
            - {warnings_text}
            --- FIM DOS AVISOS ---
            """

        return f"""
        Você é um auditor sênior especializado em licitações públicas no Brasil.
        Sua tarefa é analisar os documentos em anexo para identificar
        possíveis irregularidades no processo de licitação.
        {warnings_section}
        Primeiro, revise os metadados da licitação em formato JSON para obter o
        contexto geral. Em seguida, use a lista de documentos e arquivos para
        entender a origem de cada anexo.

        --- SUMÁRIO DA LICITAÇÃO ---
        {procurement_summary_str}
        --- FIM DO SUMÁRIO ---

        --- CONTEXTO DOS DOCUMENTOS ANEXADOS ---
        {document_context_section}
        --- FIM DO CONTEXTO ---

        Com base em todas as informações disponíveis, analise a licitação em
        busca de irregularidades nas seguintes categorias. Para cada achado,
        você deve extrair a citação exata de um dos documentos que embase sua
        análise.

        1.  Direcionamento para Fornecedor Específico (DIRECIONAMENTO)
        2.  Restrição de Competitividade (RESTRICAO_COMPETITIVIDADE)
        3.  Potencial de Sobrepreço (SOBREPRECO)

        Após a análise, atribua uma nota de risco de 0 a 10 e forneça uma
        justificativa detalhada para essa nota (em pt-br).

        **Critérios para a Nota de Risco:**
        - **0-2 (Risco Baixo):** Nenhuma irregularidade significativa
          encontrada.
        - **3-5 (Risco Moderado):** Foram encontrados indícios de
          irregularidades, mas sem evidências conclusivas.
        - **6-8 (Risco Alto):** Evidências claras de irregularidades em uma ou
          mais categorias.
        - **9-10 (Risco Crítico):** Irregularidades graves e generalizadas, com
          forte suspeita de fraude.

        Sua resposta deve ser um objeto JSON que siga estritamente o esquema
        fornecido, incluindo os campos `procurement_summary`, `analysis_summary` e `risk_score_rationale`.

        Forneça um resumo conciso (em pt-br, máximo 3 sentenças) do escopo da licitação no campo `procurement_summary`.

        Forneça um resumo conciso (em pt-br, máximo 3 sentenças) da análise geral no campo `analysis_summary`.

        **Palavras-chave para SEO:**
        Finalmente, gere uma lista de 5 a 10 palavras-chave estratégicas (em pt-br)
        que um usuário interessado nesta licitação digitaria no Google. Pense em
        termos como o objeto da licitação, o órgão público, a cidade/estado, e
        possíveis sinônimos ou termos relacionados que maximizem a
        encontrabilidade desta análise.
        """

    def _calculate_hash(self, files: list[tuple[str, bytes | list[bytes]]]) -> str:
        """Calculates a SHA-256 hash from the content of a list of files.

        Args:
            files: A list of tuples containing the file path and content.

        Returns:
            The SHA-256 hash of the file content.
        """
        hasher = hashlib.sha256()
        for _, content in sorted(files, key=lambda x: x[0]):
            if isinstance(content, list):
                for item in content:
                    hasher.update(item)
            else:
                hasher.update(content)
        return hasher.hexdigest()

    def _calculate_procurement_hash(self, procurement: Procurement, files: list[ProcessedFile]) -> str:
        """Calculates a SHA-256 hash for a procurement based on key fields and file metadata.

        Args:
            procurement: The procurement to hash.
            files: The list of files to include in the hash.

        Returns:
            The SHA-256 hash of the procurement.
        """
        procurement_key_data = {
            "process_number": procurement.process_number,
            "object_description": procurement.object_description,
            "legal_support": procurement.legal_support.model_dump(by_alias=True),
            "is_srp": procurement.is_srp,
            "modality": procurement.modality,
            "pncp_control_number": procurement.pncp_control_number,
            "procurement_status": procurement.procurement_status,
            "total_estimated_value": procurement.total_estimated_value,
            "total_awarded_value": procurement.total_awarded_value,
            "proposal_opening_date": procurement.proposal_opening_date,
            "proposal_closing_date": procurement.proposal_closing_date,
            "government_entity": procurement.government_entity.model_dump(by_alias=True),
            "entity_unit": procurement.entity_unit.model_dump(by_alias=True),
            "dispute_method": procurement.dispute_method,
        }

        files_metadata = [
            {"relative_path": file.relative_path, "metadata": file.raw_document_metadata}
            for file in sorted(files, key=lambda x: x.relative_path)
        ]

        procurement_data_str = json.dumps(procurement_key_data, sort_keys=True, default=str)
        files_metadata_str = json.dumps(files_metadata, sort_keys=True)

        combined_data = procurement_data_str + files_metadata_str
        return hashlib.sha256(combined_data.encode("utf-8")).hexdigest()

    def run_specific_analysis(self, analysis_id: UUID) -> None:
        """Triggers an analysis for a specific ID by publishing a message.

        Args:
            analysis_id: The ID of the analysis to trigger.
        """
        try:
            self.logger.info(f"Running specific analysis for analysis_id: {analysis_id}")
            analysis = self.analysis_repo.get_analysis_by_id(analysis_id)
            if not analysis:
                self.logger.error(f"Analysis with ID {analysis_id} not found.")
                return

            if analysis.status != ProcurementAnalysisStatus.PENDING_ANALYSIS.value:
                self.logger.warning(
                    f"Analysis {analysis_id} is not in PENDING_ANALYSIS state (current: {analysis.status}). Skipping."
                )
                return

            self._update_status_with_history(
                analysis_id, ProcurementAnalysisStatus.ANALYSIS_IN_PROGRESS, "Worker picked up the task."
            )

            if not self.pubsub_provider:
                raise ValueError("PubSubProvider is not configured for AnalysisService")

            message_data = {
                "procurement_control_number": analysis.procurement_control_number,
                "version_number": analysis.version_number,
                "analysis_id": str(analysis_id),
            }
            message_json = json.dumps(message_data)
            message_bytes = message_json.encode()
            self.pubsub_provider.publish(self.config.GCP_PUBSUB_TOPIC_PROCUREMENTS, message_bytes)
            self.logger.info(f"Published analysis request for analysis_id {analysis_id} to Pub/Sub.")
        except Exception as e:
            raise AnalysisError(f"An unexpected error occurred during specific analysis: {e}") from e

    def run_pre_analysis(
        self,
        start_date: date,
        end_date: date,
        batch_size: int,
        sleep_seconds: int,
        max_messages: int | None = None,
    ) -> Iterator[tuple[str, Any]]:
        """Runs the pre-analysis job for a given date range as a generator.

        This method iterates through each day in the date range, fetches the
        procurements for that day, and processes them incrementally. It yields
        events to allow the caller (e.g., a CLI) to display detailed, real-time
        progress.

        Args:
            start_date: The start date of the date range.
            end_date: The end date of the date range.
            batch_size: The number of procurements to process in each batch.
            sleep_seconds: The number of seconds to sleep between batches.
            max_messages: The maximum number of messages to publish.

        Yields:
            Tuples representing progress events:
            - ("day_started", (current_date, total_days))
            - ("procurements_fetched", procurements_for_the_day)
            - ("procurement_processed", (procurement, raw_data))
        """
        try:
            self.logger.info(f"Starting pre-analysis job for date range: {start_date} to {end_date}")
            total_days = (end_date - start_date).days + 1
            messages_published_count = 0
            processed_in_batch = 0

            for day_index in range(total_days):
                current_date = start_date + timedelta(days=day_index)
                yield "day_started", (current_date, total_days)

                procurements_for_the_day = self.procurement_repo.get_updated_procurements_with_raw_data(
                    target_date=current_date
                )
                yield "procurements_fetched", procurements_for_the_day

                if not procurements_for_the_day:
                    continue

                for procurement, raw_data in procurements_for_the_day:
                    if max_messages is not None and messages_published_count >= max_messages:
                        self.logger.info(f"Reached max_messages ({max_messages}). Stopping pre-analysis.")
                        return

                    try:
                        self._pre_analyze_procurement(procurement, raw_data)
                        messages_published_count += 1
                        processed_in_batch += 1
                        yield "procurement_processed", (procurement, raw_data)

                        is_last_item = (procurement, raw_data) == procurements_for_the_day[-1]
                        if processed_in_batch % batch_size == 0 and not is_last_item:
                            self.logger.info(
                                f"Batch of {batch_size} processed. " f"Sleeping for {sleep_seconds} seconds."
                            )
                            time.sleep(sleep_seconds)

                    except Exception as e:
                        self.logger.error(
                            f"Failed to pre-analyze procurement {procurement.pncp_control_number}: {e}",
                            exc_info=True,
                        )

            self.logger.info("Pre-analysis job for the entire date range has been completed.")
        except Exception as e:
            raise AnalysisError(f"An unexpected error occurred during pre-analysis: {e}") from e

    def _pre_analyze_procurement(self, procurement: Procurement, raw_data: dict) -> None:
        """Performs the pre-analysis for a single procurement.

        Args:
            procurement: The procurement to pre-analyze.
            raw_data: The raw data of the procurement.
        """
        all_original_files = self.procurement_repo.process_procurement_documents(procurement)
        all_candidates = self._prepare_ai_candidates(all_original_files)
        final_candidates, warnings = self._select_files_by_token_limit(all_candidates, procurement)
        files_for_ai = [(c.ai_path, c.ai_content) for c in final_candidates if c.is_included]

        procurement_content_hash = self._calculate_procurement_hash(procurement, all_original_files)

        if self.procurement_repo.get_procurement_by_hash(procurement_content_hash):
            self.logger.info(f"Procurement with hash {procurement_content_hash} already exists. Skipping.")
            return

        raw_data_str = json.dumps(raw_data, sort_keys=True)

        analysis_document_hash = self._calculate_hash(files_for_ai)

        latest_version = self.procurement_repo.get_latest_version(procurement.pncp_control_number)
        new_version = latest_version + 1

        self.procurement_repo.save_procurement_version(
            procurement=procurement,
            raw_data=raw_data_str,
            version_number=new_version,
            content_hash=procurement_content_hash,
        )

<<<<<<< HEAD
        final_prompt_text = self._build_analysis_prompt(procurement, final_candidates, warnings)
        uris_for_token_count = [uri for c in final_candidates if c.is_included for uri in c.ai_gcs_uris]
        input_tokens, _, _ = self.ai_provider.count_tokens_for_analysis(final_prompt_text, uris_for_token_count)
=======
        procurement_id = self.procurement_repo.get_procurement_uuid(procurement.pncp_control_number, new_version)
        if not procurement_id:
            raise AnalysisError(f"Could not find procurement UUID for {procurement.pncp_control_number} v{new_version}")

        prompt = self._build_analysis_prompt(procurement, final_candidates, warnings)
        uris_for_token_count = [uri for c in final_candidates if c.is_included for uri in c.ai_gcs_uris]
        input_tokens, _, _ = self.ai_provider.count_tokens_for_analysis(prompt, uris_for_token_count)
>>>>>>> db57b9ea

        output_tokens = 0
        thinking_tokens = 0
        modality = self._get_modality_from_exts([os.path.splitext(c.ai_path)[1] for c in final_candidates])
        input_cost, output_cost, thinking_cost, total_cost = self.pricing_service.calculate(
            input_tokens, output_tokens, thinking_tokens, modality=modality
        )

        analysis_id = self.analysis_repo.save_pre_analysis(
            procurement_control_number=procurement.pncp_control_number,
            version_number=new_version,
            document_hash=analysis_document_hash,
            input_tokens_used=input_tokens,
            output_tokens_used=output_tokens,
            thinking_tokens_used=thinking_tokens,
            input_cost=input_cost,
            output_cost=output_cost,
            thinking_cost=thinking_cost,
            total_cost=total_cost,
            analysis_prompt=prompt,
            warnings=warnings,
        )

        correlation_id = f"{procurement_id}:{analysis_id}:{uuid.uuid4().hex[:8]}"
        with LoggingProvider().set_correlation_id(correlation_id):
            self.status_history_repo.create_record(
                analysis_id, ProcurementAnalysisStatus.PENDING_ANALYSIS, "Pre-analysis completed."
            )

            source_docs_map = self._process_and_save_source_documents(analysis_id, all_candidates)
            self._upload_and_save_initial_records(procurement_id, analysis_id, all_candidates, source_docs_map)
            self._update_selected_file_records(final_candidates)

    def run_ranked_analysis(
        self,
        use_auto_budget: bool,
        budget_period: str | None,
        zero_vote_budget_percent: int,
        budget: Decimal | None = None,
        max_messages: int | None = None,
    ) -> list[Any]:
        """Runs the ranked analysis job.

        Args:
            use_auto_budget: Whether to use the auto-budget calculation.
            budget_period: The period for the auto-budget calculation.
            zero_vote_budget_percent: The percentage of the budget to use for zero-vote analyses.
            budget: The manual budget to use.
            max_messages: The maximum number of messages to publish.

        Returns:
            A list of analyses that were triggered.
        """
        if use_auto_budget:
            if not budget_period:
                raise ValueError("Budget period must be provided for auto-budget calculation.")
            execution_budget = self._calculate_auto_budget(budget_period)
        elif budget is not None:
            execution_budget = budget
        else:
            raise ValueError("Either a manual budget must be provided or auto-budget must be enabled.")

        self.logger.info(f"Starting ranked analysis job with a budget of {execution_budget:.2f} BRL.")
        if max_messages is not None:
            self.logger.info(f"Analysis run is limited to a maximum of {max_messages} message(s).")

        remaining_budget = execution_budget
        zero_vote_budget = execution_budget * (Decimal(zero_vote_budget_percent) / 100)
        self.logger.info(f"Zero-vote budget is {zero_vote_budget:.2f} BRL.")

        pending_analyses = self.analysis_repo.get_pending_analyses_ranked()
        self.logger.info(f"Found {len(pending_analyses)} pending analyses.")
        triggered_analyses: list[Any] = []

        for analysis in pending_analyses:
            if remaining_budget <= 0:
                self.logger.info("Budget exhausted. Stopping job.")
                break

            if max_messages is not None and len(triggered_analyses) >= max_messages:
                self.logger.info(f"Reached max_messages limit of {max_messages}. Stopping job.")
                break

            estimated_cost = analysis.total_cost or Decimal(0)

            if estimated_cost > remaining_budget:
                self.logger.info(
                    f"Skipping analysis {analysis.analysis_id}. "
                    f"Cost ({estimated_cost:.2f} BRL) exceeds remaining "
                    f"budget ({remaining_budget:.2f} BRL)."
                )
                continue

            if analysis.votes_count == 0 and estimated_cost > zero_vote_budget:
                self.logger.info(
                    f"Skipping zero-vote analysis {analysis.analysis_id}. "
                    f"Cost ({estimated_cost:.2f} BRL) exceeds remaining "
                    f"zero-vote budget ({zero_vote_budget:.2f} BRL)."
                )
                continue

            self.logger.info(
                f"Processing analysis {analysis.analysis_id} with " f"estimated cost of {estimated_cost:.2f} BRL."
            )
            try:
                self.run_specific_analysis(analysis.analysis_id)
                remaining_budget -= estimated_cost
                if analysis.votes_count == 0:
                    zero_vote_budget -= estimated_cost

                self.logger.info(
                    f"Analysis {analysis.analysis_id} triggered. "
                    f"Remaining budget: {remaining_budget:.2f} BRL. "
                    f"Zero-vote budget: {zero_vote_budget:.2f} BRL."
                )
                triggered_analyses.append(analysis)
            except Exception as e:
                self.logger.error(
                    f"Failed to trigger analysis {analysis.analysis_id}: {e}",
                    exc_info=True,
                )

        self.logger.info("Ranked analysis job completed.")
        return triggered_analyses

    def retry_analyses(self, initial_backoff_hours: int, max_retries: int, timeout_hours: int) -> int:
        """Retries failed or stale analyses.

        Args:
            initial_backoff_hours: The initial backoff in hours.
            max_retries: The maximum number of retries.
            timeout_hours: The timeout in hours.

        Returns:
            The number of analyses retried.
        """
        try:
            analyses_to_retry = self.analysis_repo.get_analyses_to_retry(max_retries, timeout_hours)
            retried_count = 0

            for analysis in analyses_to_retry:
                now = datetime.now(timezone.utc)
                last_updated = analysis.updated_at.replace(tzinfo=timezone.utc)
                backoff_hours = initial_backoff_hours * (2**analysis.retry_count)
                next_retry_time = last_updated + timedelta(hours=backoff_hours)

                if now >= next_retry_time:
                    self.logger.info(f"Retrying analysis {analysis.analysis_id}...")
                    modality = Modality.TEXT
                    input_cost, output_cost, thinking_cost, total_cost = self.pricing_service.calculate(
                        analysis.input_tokens_used,
                        analysis.output_tokens_used,
                        analysis.thinking_tokens_used,
                        modality=modality,
                    )
                    new_analysis_id = self.analysis_repo.save_retry_analysis(
                        procurement_control_number=analysis.procurement_control_number,
                        version_number=analysis.version_number,
                        document_hash=analysis.document_hash,
                        input_tokens_used=analysis.input_tokens_used,
                        output_tokens_used=analysis.output_tokens_used,
                        thinking_tokens_used=analysis.thinking_tokens_used,
                        input_cost=input_cost,
                        output_cost=output_cost,
                        thinking_cost=thinking_cost,
                        total_cost=total_cost,
                        retry_count=analysis.retry_count + 1,
                        analysis_prompt=analysis.analysis_prompt,
                    )
                    self.run_specific_analysis(new_analysis_id)
                    retried_count += 1

            return retried_count
        except Exception as e:
            raise AnalysisError(f"An unexpected error occurred during retry analyses: {e}") from e

    def get_procurement_overall_status(self, procurement_control_number: str) -> dict[str, Any] | None:
        """Retrieves the overall status of a procurement.

        Args:
            procurement_control_number: The control number of the procurement.

        Returns:
            The overall status of the procurement.
        """
        self.logger.info(f"Fetching overall status for procurement {procurement_control_number}.")
        status_info: dict[str, Any] | None = self.analysis_repo.get_procurement_overall_status(
            procurement_control_number
        )
        if not status_info:
            self.logger.warning(f"No overall status found for procurement {procurement_control_number}.")
            return None
        return status_info

    def _calculate_auto_budget(self, budget_period: str) -> Decimal:
        """Calculates the budget for the current run based on donation history and spending pace.

        Args:
            budget_period: The period for the auto-budget calculation.

        Returns:
            The calculated budget for the current run.
        """
        today = datetime.now(timezone.utc).date()
        if budget_period == "daily":
            start_of_period = today
            days_in_period = 1
            day_of_period = 1
        elif budget_period == "weekly":
            start_of_period = today - timedelta(days=today.weekday())
            days_in_period = 7
            day_of_period = today.weekday() + 1
        elif budget_period == "monthly":
            start_of_period = today.replace(day=1)
            next_month = start_of_period.replace(day=28) + timedelta(days=4)
            days_in_period = (next_month - timedelta(days=next_month.day)).day
            day_of_period = today.day
        else:
            raise ValueError(f"Invalid budget period: {budget_period}")

        current_balance = self.budget_ledger_repo.get_total_donations()
        expenses_in_period = self.budget_ledger_repo.get_total_expenses_for_period(start_of_period)
        period_capital = current_balance + expenses_in_period
        daily_target = period_capital / days_in_period
        cumulative_target_today = daily_target * day_of_period
        budget_for_this_run = cumulative_target_today - expenses_in_period

        self.logger.debug(
            f"Auto-budget calculation: Balance={current_balance:.2f}, "
            f"Expenses={expenses_in_period:.2f}, Capital={period_capital:.2f}, "
            f"DailyTarget={daily_target:.2f}, CumulativeTarget={cumulative_target_today:.2f}"
        )

        return Decimal(max(Decimal("0"), budget_for_this_run))<|MERGE_RESOLUTION|>--- conflicted
+++ resolved
@@ -427,7 +427,9 @@
         return candidates
 
     def _select_files_by_token_limit(
-        self, candidates: list[AIFileCandidate], procurement: Procurement
+        self,
+        candidates: list[AIFileCandidate],
+        procurement: Procurement,
     ) -> tuple[list[AIFileCandidate], list[str]]:
         """Selects which files to include based on the AI model's token limit.
 
@@ -959,11 +961,6 @@
             content_hash=procurement_content_hash,
         )
 
-<<<<<<< HEAD
-        final_prompt_text = self._build_analysis_prompt(procurement, final_candidates, warnings)
-        uris_for_token_count = [uri for c in final_candidates if c.is_included for uri in c.ai_gcs_uris]
-        input_tokens, _, _ = self.ai_provider.count_tokens_for_analysis(final_prompt_text, uris_for_token_count)
-=======
         procurement_id = self.procurement_repo.get_procurement_uuid(procurement.pncp_control_number, new_version)
         if not procurement_id:
             raise AnalysisError(f"Could not find procurement UUID for {procurement.pncp_control_number} v{new_version}")
@@ -971,7 +968,6 @@
         prompt = self._build_analysis_prompt(procurement, final_candidates, warnings)
         uris_for_token_count = [uri for c in final_candidates if c.is_included for uri in c.ai_gcs_uris]
         input_tokens, _, _ = self.ai_provider.count_tokens_for_analysis(prompt, uris_for_token_count)
->>>>>>> db57b9ea
 
         output_tokens = 0
         thinking_tokens = 0
