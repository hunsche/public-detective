import hashlib
import json
import os
import time
from datetime import date, datetime, timedelta, timezone
from typing import Any

from models.analyses import Analysis, AnalysisResult
from models.file_records import NewFileRecord
from models.procurement_analysis_status import ProcurementAnalysisStatus
from models.procurements import Procurement
from providers.ai import AiProvider
from providers.config import Config, ConfigProvider
from providers.gcs import GcsProvider
from providers.logging import Logger, LoggingProvider
from providers.pubsub import PubSubProvider
from repositories.analyses import AnalysisRepository
from repositories.file_records import FileRecordsRepository
from repositories.procurements import ProcurementsRepository
from repositories.status_history import StatusHistoryRepository


class AnalysisService:
    """Orchestrates the entire procurement analysis pipeline.

    This service is the central component responsible for coordinating all the
    steps involved in analyzing a public procurement. It fetches procurement
    documents, prepares them for AI analysis by applying business rules,
    invokes the AI model, and persists all results and metadata to the
    database and Google Cloud Storage.
    """

    procurement_repo: ProcurementsRepository
    analysis_repo: AnalysisRepository
    file_record_repo: FileRecordsRepository
    status_history_repo: StatusHistoryRepository
    ai_provider: AiProvider
    gcs_provider: GcsProvider
    pubsub_provider: PubSubProvider | None
    logger: Logger
    config: Config

    _SUPPORTED_EXTENSIONS = (".pdf", ".docx", ".doc", ".rtf", ".xlsx", ".xls", ".csv")
    _FILE_PRIORITY_ORDER = [
        "edital",
        "termo de referencia",
        "projeto basico",
        "planilha",
        "orcamento",
        "custos",
        "contrato",
        "ata de registro",
    ]
    _MAX_FILES_FOR_AI = 10
    _MAX_SIZE_BYTES_FOR_AI = 20 * 1024 * 1024

    def __init__(
        self,
        procurement_repo: ProcurementsRepository,
        analysis_repo: AnalysisRepository,
        file_record_repo: FileRecordsRepository,
        status_history_repo: StatusHistoryRepository,
        ai_provider: AiProvider,
        gcs_provider: GcsProvider,
        pubsub_provider: PubSubProvider | None = None,
    ) -> None:
        """Initializes the service with its dependencies."""
        self.procurement_repo = procurement_repo
        self.analysis_repo = analysis_repo
        self.file_record_repo = file_record_repo
        self.status_history_repo = status_history_repo
        self.ai_provider = ai_provider
        self.gcs_provider = gcs_provider
        self.pubsub_provider = pubsub_provider
        self.logger = LoggingProvider().get_logger()
        self.config = ConfigProvider.get_config()

    def _update_status_with_history(
        self, analysis_id: int, status: ProcurementAnalysisStatus, details: str | None = None
    ) -> None:
        """Updates the analysis status and records the change in the history table."""
        self.analysis_repo.update_analysis_status(analysis_id, status)
        self.status_history_repo.create_record(analysis_id, status, details)

    def process_analysis_from_message(self, analysis_id: int):
        analysis = self.analysis_repo.get_analysis_by_id(analysis_id)
        if not analysis:
            self.logger.error(f"Analysis with ID {analysis_id} not found.")
            return

        procurement = self.procurement_repo.get_procurement_by_id_and_version(
            analysis.procurement_control_number, analysis.version_number
        )
        if not procurement:
            self.logger.error(
                f"Procurement {analysis.procurement_control_number} version {analysis.version_number} not found."
            )
            return

        try:
            self.analyze_procurement(procurement, analysis.version_number, analysis_id)
            self._update_status_with_history(
                analysis_id, ProcurementAnalysisStatus.ANALYSIS_SUCCESSFUL, "Analysis completed successfully."
            )
        except Exception as e:
            self.logger.error(f"Analysis pipeline failed for analysis {analysis_id}: {e}", exc_info=True)
            self._update_status_with_history(analysis_id, ProcurementAnalysisStatus.ANALYSIS_FAILED, str(e))
            raise

    def analyze_procurement(self, procurement: Procurement, version_number: int, analysis_id: int) -> None:
        """Executes the full analysis pipeline for a single procurement.

        This method performs the following steps:
        1.  Fetches all document files associated with the procurement.
        2.  Applies business rules to select a subset of files for AI analysis.
        3.  Calculates a hash of the selected files to check for idempotency.
        4.  If a previous analysis with the same hash exists, it aborts.
        5.  Invokes the AI provider to get a structured analysis of the files.
        6.  Saves the analysis result to the `procurement_analyses` table.
        7.  Saves a detailed record for each original file to the `file_records`
            table, including its GCS path and analysis inclusion status.

        Args:
            procurement: The procurement object to be analyzed.
        """
        control_number = procurement.pncp_control_number
        self.logger.info(f"Starting analysis for procurement {control_number} version {version_number}...")

        all_original_files = self.procurement_repo.process_procurement_documents(procurement)

        if not all_original_files:
            self.logger.warning(f"No files found for {control_number}. Aborting.")
            return

        files_for_ai, excluded_files, warnings = self._select_and_prepare_files_for_ai(all_original_files)

        if not files_for_ai:
            self.logger.error(f"No supported files left after filtering for {control_number}.")
            return

        document_hash = self._calculate_hash(files_for_ai)
        existing_analysis = self.analysis_repo.get_analysis_by_hash(document_hash)

        if existing_analysis:
            self.logger.info(f"Found existing analysis with hash {document_hash}. Reusing results.")
            # Create the GCS paths based on the new analysis timestamp
            timestamp = datetime.now(timezone.utc).strftime("%Y%m%d%H%M%S")
            gcs_base_path = f"{control_number}/{timestamp}"
            if self.config.GCP_GCS_TEST_PREFIX:
                gcs_base_path = f"{self.config.GCP_GCS_TEST_PREFIX}/{gcs_base_path}"

            # Copy results from the existing analysis
            reused_result = AnalysisResult(
                procurement_control_number=control_number,
                version_number=version_number,
                ai_analysis=Analysis(
                    risk_score=existing_analysis.ai_analysis.risk_score,
                    risk_score_rationale=existing_analysis.ai_analysis.risk_score_rationale,
                    procurement_summary=existing_analysis.ai_analysis.procurement_summary,
                    analysis_summary=existing_analysis.ai_analysis.analysis_summary,
                    red_flags=existing_analysis.ai_analysis.red_flags,
                    seo_keywords=existing_analysis.ai_analysis.seo_keywords,
                ),
                warnings=existing_analysis.warnings,
                document_hash=document_hash,
                original_documents_gcs_path=f"{gcs_base_path}/files/",
                processed_documents_gcs_path=f"{gcs_base_path}/analysis_report.json",
            )
            self.analysis_repo.save_analysis(analysis_id, reused_result)

            # Even if we reuse the analysis, we must record the files for the *new* analysis run
            self._process_and_save_file_records(
                analysis_id=analysis_id,
                gcs_base_path=gcs_base_path,
                all_files=all_original_files,
                included_files=files_for_ai,
                excluded_files=excluded_files,
            )
            self.logger.info(f"Successfully reused analysis for {control_number}.")
            return

        try:
            prompt = self._build_analysis_prompt(procurement, warnings)
            ai_analysis = self.ai_provider.get_structured_analysis(
                prompt=prompt,
                files=files_for_ai,
            )

            timestamp = datetime.now(timezone.utc).strftime("%Y%m%d%H%M%S")
            gcs_base_path = f"{control_number}/{timestamp}"
            if self.config.GCP_GCS_TEST_PREFIX:
                gcs_base_path = f"{self.config.GCP_GCS_TEST_PREFIX}/{gcs_base_path}"

            analysis_report_gcs_path = self._upload_analysis_report(gcs_base_path, ai_analysis)

            final_result = AnalysisResult(
                procurement_control_number=control_number,
                version_number=version_number,
                ai_analysis=ai_analysis,
                warnings=warnings,
                document_hash=document_hash,
                original_documents_gcs_path=f"{gcs_base_path}/files/",
                processed_documents_gcs_path=analysis_report_gcs_path,
            )
            self.analysis_repo.save_analysis(analysis_id, final_result)

            self._process_and_save_file_records(
                analysis_id=analysis_id,
                gcs_base_path=gcs_base_path,
                all_files=all_original_files,
                included_files=files_for_ai,
                excluded_files=excluded_files,
            )

            self.logger.info(f"Successfully completed analysis for {control_number}.")

        except Exception as e:
            self.logger.error(f"Analysis pipeline failed for {control_number}: {e}", exc_info=True)
            raise

    def _calculate_hash(self, files: list[tuple[str, bytes]]) -> str:
        """Calculates a SHA-256 hash from the content of a list of files."""
        hasher = hashlib.sha256()
        for _, content in sorted(files, key=lambda x: x[0]):
            hasher.update(content)
        return hasher.hexdigest()

    def _upload_analysis_report(self, gcs_base_path: str, analysis_result: Analysis) -> str:
        """Uploads the analysis report to GCS and returns the full path."""
        analysis_report_content = json.dumps(analysis_result.model_dump(), indent=2).encode("utf-8")
        analysis_report_blob_name = f"{gcs_base_path}/analysis_report.json"
        self.gcs_provider.upload_file(
            bucket_name=self.config.GCP_GCS_BUCKET_PROCUREMENTS,
            destination_blob_name=analysis_report_blob_name,
            content=analysis_report_content,
            content_type="application/json",
        )
        return analysis_report_blob_name

    def _process_and_save_file_records(
        self,
        analysis_id: int,
        gcs_base_path: str,
        all_files: list[tuple[str, bytes]],
        included_files: list[tuple[str, bytes]],
        excluded_files: dict[str, str],
    ) -> None:
        """Uploads every original file to GCS and saves its metadata record
        to the database.

        For each file, it determines if it was included in the AI analysis and
        records the reason for any exclusion.

        Args:
            analysis_id: The ID of the parent analysis run.
            gcs_base_path: The base GCS path for this analysis run.
            all_files: A list of all original files (path, content).
            included_files: The list of files that were sent to the AI.
            excluded_files: A dictionary mapping excluded file paths to their
                exclusion reason.
        """
        included_filenames = {f[0] for f in included_files}

        for file_path, file_content in all_files:
            file_name = os.path.basename(file_path)
            gcs_path = f"{gcs_base_path}/files/{file_name}"

            self.gcs_provider.upload_file(
                bucket_name=self.config.GCP_GCS_BUCKET_PROCUREMENTS,
                destination_blob_name=gcs_path,
                content=file_content,
                content_type="application/octet-stream",
            )

            is_included = file_path in included_filenames
            exclusion_reason = excluded_files.get(file_path)

            file_record = NewFileRecord(
                analysis_id=analysis_id,
                file_name=file_name,
                gcs_path=gcs_path,
                extension=os.path.splitext(file_name)[1].lstrip("."),
                size_bytes=len(file_content),
                nesting_level=0,
                included_in_analysis=is_included,
                exclusion_reason=exclusion_reason,
                prioritization_logic=self._get_priority_as_string(file_path),
            )
            self.file_record_repo.save_file_record(file_record)

    def _select_and_prepare_files_for_ai(
        self,
        all_files: list[tuple[str, bytes]],
    ) -> tuple[list[tuple[str, bytes]], dict[str, str], list[str]]:
        """Applies business rules to filter and prioritize files for AI analysis.

        This method implements the core logic for deciding which files are
        most relevant for analysis, based on file type, keywords in the
        filename, and constraints on the number of files and total size.

        Args:
            all_files: A list of all available files for the procurement.

        Returns:
            A tuple containing:
            - A list of the selected files (path, content) to be sent to the AI.
            - A dictionary mapping the path of each excluded file to the reason
              for its exclusion.
            - A list of warning messages to be included in the AI prompt.
        """
        warnings = []
        excluded_files = {}

        # Filter by supported extensions
        supported_files, unsupported_files = [], []
        for path, content in all_files:
            if path.lower().endswith(self._SUPPORTED_EXTENSIONS):
                supported_files.append((path, content))
            else:
                unsupported_files.append(path)
        for path in unsupported_files:
            excluded_files[path] = "Unsupported file extension."

        # Sort by priority
        supported_files.sort(key=lambda item: self._get_priority(item[0]))

        # Filter by max number of files
        if len(supported_files) > self._MAX_FILES_FOR_AI:
            for path, _ in supported_files[self._MAX_FILES_FOR_AI :]:
                excluded_files[path] = "File limit exceeded."
            warnings.append(
                "Limite de arquivos excedido. Ignorados: "
                f"{', '.join(p for p, _ in supported_files[self._MAX_FILES_FOR_AI:])}"
            )
            selected_files = supported_files[: self._MAX_FILES_FOR_AI]
        else:
            selected_files = supported_files

        # Filter by size
        final_files = []
        current_size = 0
        for path, content in selected_files:
            if current_size + len(content) > self._MAX_SIZE_BYTES_FOR_AI:
                excluded_files[path] = "Total size limit exceeded."
            else:
                final_files.append((path, content))
                current_size += len(content)

        if len(final_files) < len(selected_files):
            max_size_mb = self._MAX_SIZE_BYTES_FOR_AI / 1024 / 1024
            warnings.append(
                f"Limite de {max_size_mb:.1f}MB excedido. "
                f"Ignorados: {', '.join(p for p, _ in selected_files[len(final_files):])}"
            )

        for warning_msg in warnings:
            self.logger.warning(warning_msg)

        return final_files, excluded_files, warnings

    def _get_priority(self, file_path: str) -> int:
        """Determines the priority of a file based on keywords in its name."""
        path_lower = file_path.lower()
        for i, keyword in enumerate(self._FILE_PRIORITY_ORDER):
            if keyword in path_lower:
                return i
        return len(self._FILE_PRIORITY_ORDER)

    def _get_priority_as_string(self, file_path: str) -> str:
        """Returns the priority keyword found in the file path."""
        path_lower = file_path.lower()
        for keyword in self._FILE_PRIORITY_ORDER:
            if keyword in path_lower:
                return keyword
        return "no_priority"

    def _build_analysis_prompt(self, procurement: Procurement, warnings: list[str]) -> str:
        """Constructs the prompt for the AI, including contextual warnings."""
        procurement_json = procurement.model_dump_json(by_alias=True, indent=2)
        warnings_section = ""
        if warnings:
            warnings_text = "\n- ".join(warnings)
            warnings_section = f"""
            --- ATENÇÃO ---
            Os seguintes problemas foram detectados ao preparar os arquivos.
            Considere estas limitações em sua análise:
            - {warnings_text}
            --- FIM DOS AVISOS ---
            """

        return f"""
        Você é um auditor sênior especializado em licitações públicas no Brasil.
        Sua tarefa é analisar os documentos em anexo para identificar
        possíveis irregularidades no processo de licitação.
        {warnings_section}
        Primeiro, revise os metadados da licitação em formato JSON para obter o
        contexto. Em seguida, inspecione todos os arquivos anexados.

        --- METADADOS DA LICITAÇÃO (JSON) ---
        {procurement_json}
        --- FIM DOS METADADOS ---

        Com base em todas as informações disponíveis, analise a licitação em
        busca de irregularidades nas seguintes categorias. Para cada achado,
        você deve extrair a citação exata de um dos documentos que embase sua
        análise.

        1.  Direcionamento para Fornecedor Específico (DIRECIONAMENTO)
        2.  Restrição de Competitividade (RESTRICAO_COMPETITIVIDADE)
        3.  Potencial de Sobrepreço (SOBREPRECO)

        Após a análise, atribua uma nota de risco de 0 a 10 e forneça uma
        justificativa detalhada para essa nota (em pt-br).

        **Critérios para a Nota de Risco:**
        - **0-2 (Risco Baixo):** Nenhuma irregularidade significativa
          encontrada.
        - **3-5 (Risco Moderado):** Foram encontrados indícios de
          irregularidades, mas sem evidências conclusivas.
        - **6-8 (Risco Alto):** Evidências claras de irregularidades em uma ou
          mais categorias.
        - **9-10 (Risco Crítico):** Irregularidades graves e generalizadas, com
          forte suspeita de fraude.

        Sua resposta deve ser um objeto JSON que siga estritamente o esquema
        fornecido, incluindo os campos `procurement_summary`, `analysis_summary` e `risk_score_rationale`.

<<<<<<< HEAD
        Forneça um resumo conciso (em pt-br, máximo 3 sentenças) do escopo da licitação no campo `procurement_summary`.
        Forneça um resumo conciso (em pt-br, máximo 3 sentenças) da análise geral no campo `analysis_summary`.
=======
        **Palavras-chave para SEO:**
        Finalmente, gere uma lista de 5 a 10 palavras-chave estratégicas (em pt-br)
        que um usuário interessado nesta licitação digitaria no Google. Pense em
        termos como o objeto da licitação, o órgão público, a cidade/estado, e
        possíveis sinônimos ou termos relacionados que maximizem a
        encontrabilidade desta análise.

        Forneça um resumo conciso (em pt-br) de uma frase sobre os principais pontos e riscos da licitação.
>>>>>>> 39a8ec44
        """

    def run_specific_analysis(self, analysis_id: int):
        """
        Runs the analysis for a specific analysis ID.
        """
        self.logger.info(f"Running specific analysis for analysis_id: {analysis_id}")
        analysis = self.analysis_repo.get_analysis_by_id(analysis_id)
        if not analysis:
            self.logger.error(f"Analysis with ID {analysis_id} not found.")
            return

        if analysis.status != ProcurementAnalysisStatus.PENDING_ANALYSIS.value:
            self.logger.warning(
                f"Analysis {analysis_id} is not in PENDING_ANALYSIS state (current: {analysis.status}). Skipping."
            )
            return

        self._update_status_with_history(
            analysis_id, ProcurementAnalysisStatus.ANALYSIS_IN_PROGRESS, "Worker picked up the task."
        )

        if not self.pubsub_provider:
            raise ValueError("PubSubProvider is not configured for AnalysisService")

        message_data = {
            "procurement_control_number": analysis.procurement_control_number,
            "version_number": analysis.version_number,
            "analysis_id": analysis_id,
        }
        message_json = json.dumps(message_data)
        message_bytes = message_json.encode()
        self.pubsub_provider.publish(self.config.GCP_PUBSUB_TOPIC_PROCUREMENTS, message_bytes)
        self.logger.info(f"Published analysis request for analysis_id {analysis_id} to Pub/Sub.")

    def run_pre_analysis(
        self, start_date: date, end_date: date, batch_size: int, sleep_seconds: int, max_messages: int | None = None
    ):
        self.logger.info(f"Starting pre-analysis job for date range: {start_date} to {end_date}")
        current_date = start_date
        messages_published_count = 0  # Initialize counter
        while current_date <= end_date:
            self.logger.info(f"Processing date: {current_date}")
            procurements_with_raw = self.procurement_repo.get_updated_procurements_with_raw_data(
                target_date=current_date
            )

            if not procurements_with_raw:
                self.logger.info(f"No procurements were updated on {current_date}. Moving to next day.")
                current_date += timedelta(days=1)
                continue

            batch_count = 0
            for i in range(0, len(procurements_with_raw), batch_size):
                batch = procurements_with_raw[i : i + batch_size]
                batch_count += 1
                self.logger.info(f"Processing batch {batch_count} with {len(batch)} procurements.")

                for procurement, raw_data in batch:
                    try:
                        self._pre_analyze_procurement(procurement, raw_data)
                        messages_published_count += 1  # Increment count on successful pre-analysis
                        if max_messages is not None and messages_published_count >= max_messages:
                            self.logger.info(f"Reached max_messages ({max_messages}). Stopping pre-analysis.")
                            return  # Exit the function
                    except Exception as e:
                        self.logger.error(
                            f"Failed to pre-analyze procurement {procurement.pncp_control_number}: {e}",
                            exc_info=True,
                        )

                if i + batch_size < len(procurements_with_raw):
                    self.logger.info(f"Sleeping for {sleep_seconds} seconds before next batch.")
                    time.sleep(sleep_seconds)

            current_date += timedelta(days=1)
        self.logger.info("Pre-analysis job for the entire date range has been completed.")

    def _pre_analyze_procurement(self, procurement: Procurement, raw_data: dict):
        # 1. Get documents
        all_original_files = self.procurement_repo.process_procurement_documents(procurement)
        files_for_ai, _, warnings = self._select_and_prepare_files_for_ai(all_original_files)

        # 2. Calculate hash for procurement (raw data + all files)
        raw_data_str = json.dumps(raw_data, sort_keys=True)
        all_files_content = b"".join(content for _, content in sorted(all_original_files, key=lambda x: x[0]))
        procurement_content_hash = hashlib.sha256(raw_data_str.encode("utf-8") + all_files_content).hexdigest()

        # 3. Check for idempotency on procurement
        if self.procurement_repo.get_procurement_by_hash(procurement_content_hash):
            self.logger.info(f"Procurement with hash {procurement_content_hash} already exists. Skipping.")
            return

        # 4. Calculate hash for analysis (files for AI)
        analysis_document_hash = self._calculate_hash(files_for_ai)

        # 5. Get new version number
        latest_version = self.procurement_repo.get_latest_version(procurement.pncp_control_number)
        new_version = latest_version + 1

        # 6. Save new procurement version
        self.procurement_repo.save_procurement_version(
            procurement=procurement,
            raw_data=raw_data_str,
            version_number=new_version,
            content_hash=procurement_content_hash,
        )

        # 7. Count tokens
        prompt = self._build_analysis_prompt(procurement, warnings)
        token_count = self.ai_provider.count_tokens_for_analysis(prompt, files_for_ai)

        # 8. Calculate estimated cost
        estimated_cost = (token_count / 1000) * self.config.GCP_GEMINI_PRICE_PER_1K_TOKENS

        # 9. Save pre-analysis
        analysis_id = self.analysis_repo.save_pre_analysis(
            procurement_control_number=procurement.pncp_control_number,
            version_number=new_version,
            estimated_cost=estimated_cost,
            document_hash=analysis_document_hash,
        )
        self.status_history_repo.create_record(
            analysis_id, ProcurementAnalysisStatus.PENDING_ANALYSIS, "Pre-analysis completed."
        )

    def run_analysis(self, start_date: date, end_date: date):
        """
        Runs the Public Detective analysis job for the specified date range.
        """
        self.logger.info(f"Starting analysis job for date range: {start_date} to {end_date}")
        current_date = start_date
        while current_date <= end_date:
            self.logger.info(f"Processing date: {current_date}")
            updated_procurements = self.procurement_repo.get_updated_procurements(target_date=current_date)

            if not updated_procurements:
                self.logger.info(f"No procurements were updated on {current_date}. " "Moving to next day.")
                current_date += timedelta(days=1)
                continue

            self.logger.info(f"Found {len(updated_procurements)} updated procurements. " "Publishing to message queue.")
            success_count, failure_count = 0, 0
            for procurement in updated_procurements:
                published = self.procurement_repo.publish_procurement_to_pubsub(procurement)
                if published:
                    success_count += 1
                else:
                    failure_count += 1
            self.logger.info(
                f"Finished processing for {current_date}. Success: " f"{success_count}, Failures: {failure_count}"
            )
            current_date += timedelta(days=1)
        self.logger.info("Analysis job for the entire date range has been completed.")

    def reap_stale_analyses(self, timeout_minutes: int) -> int:
        """
        Resets the status of stale analyses to TIMEOUT and records the change.
        """
        stale_ids = self.analysis_repo.reset_stale_analyses(timeout_minutes)
        for analysis_id in stale_ids:
            self._update_status_with_history(
                analysis_id,
                ProcurementAnalysisStatus.TIMEOUT,
                f"Analysis timed out after {timeout_minutes} minutes.",
            )
        return len(stale_ids)

    def get_procurement_overall_status(self, procurement_control_number: str) -> dict[str, Any] | None:
        """
        Retrieves the overall status of a procurement.

        Args:
            procurement_control_number: The unique control number of the procurement.

        Returns:
            A dictionary with the overall status information or None if not found.
        """
        self.logger.info(f"Fetching overall status for procurement {procurement_control_number}.")
        status_info = self.analysis_repo.get_procurement_overall_status(procurement_control_number)
        if not status_info:
            self.logger.warning(f"No overall status found for procurement {procurement_control_number}.")
            return None
        return status_info  # type: ignore<|MERGE_RESOLUTION|>--- conflicted
+++ resolved
@@ -425,19 +425,16 @@
         Sua resposta deve ser um objeto JSON que siga estritamente o esquema
         fornecido, incluindo os campos `procurement_summary`, `analysis_summary` e `risk_score_rationale`.
 
-<<<<<<< HEAD
         Forneça um resumo conciso (em pt-br, máximo 3 sentenças) do escopo da licitação no campo `procurement_summary`.
+
         Forneça um resumo conciso (em pt-br, máximo 3 sentenças) da análise geral no campo `analysis_summary`.
-=======
+
         **Palavras-chave para SEO:**
         Finalmente, gere uma lista de 5 a 10 palavras-chave estratégicas (em pt-br)
         que um usuário interessado nesta licitação digitaria no Google. Pense em
         termos como o objeto da licitação, o órgão público, a cidade/estado, e
         possíveis sinônimos ou termos relacionados que maximizem a
         encontrabilidade desta análise.
-
-        Forneça um resumo conciso (em pt-br) de uma frase sobre os principais pontos e riscos da licitação.
->>>>>>> 39a8ec44
         """
 
     def run_specific_analysis(self, analysis_id: int):
