--- conflicted
+++ resolved
@@ -84,11 +84,7 @@
         self.analysis_repo.update_analysis_status(analysis_id, status)
         self.status_history_repo.create_record(analysis_id, status, details)
 
-<<<<<<< HEAD
-    def process_analysis_from_message(self, analysis_id: UUID):
-=======
-    def process_analysis_from_message(self, analysis_id: int, max_output_tokens: int | None = None):
->>>>>>> 964a2d30
+    def process_analysis_from_message(self, analysis_id: UUID, max_output_tokens: int | None = None):
         analysis = self.analysis_repo.get_analysis_by_id(analysis_id)
         if not analysis:
             self.logger.error(f"Analysis with ID {analysis_id} not found.")
@@ -113,13 +109,9 @@
             self._update_status_with_history(analysis_id, ProcurementAnalysisStatus.ANALYSIS_FAILED, str(e))
             raise
 
-<<<<<<< HEAD
-    def analyze_procurement(self, procurement: Procurement, version_number: int, analysis_id: UUID) -> None:
-=======
     def analyze_procurement(
-        self, procurement: Procurement, version_number: int, analysis_id: int, max_output_tokens: int | None = None
+        self, procurement: Procurement, version_number: int, analysis_id: UUID, max_output_tokens: int | None = None
     ) -> None:
->>>>>>> 964a2d30
         """Executes the full analysis pipeline for a single procurement.
 
         This method performs the following steps:
