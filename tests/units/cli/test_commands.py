from datetime import date
from unittest.mock import MagicMock, patch
from uuid import uuid4

from cli.commands import analyze, pre_analyze, retry
from click.testing import CliRunner


<<<<<<< HEAD
class TestRetryCommand(unittest.TestCase):
    @patch("cli.commands.DatabaseManager")
    @patch("cli.commands.PubSubProvider")
    @patch("cli.commands.GcsProvider")
    @patch("cli.commands.AiProvider")
    @patch("cli.commands.AnalysisRepository")
    @patch("cli.commands.FileRecordsRepository")
    @patch("cli.commands.ProcurementsRepository")
    @patch("cli.commands.StatusHistoryRepository")
    @patch("cli.commands.BudgetLedgerRepository")
    @patch("cli.commands.AnalysisService")
    def test_retry_command_success(
        self,
        mock_analysis_service: MagicMock,
        mock_budget_ledger_repo: MagicMock,
        mock_status_history_repo: MagicMock,
        mock_procurement_repo: MagicMock,
        mock_file_record_repo: MagicMock,
        mock_analysis_repo: MagicMock,
        mock_ai_provider: MagicMock,
        mock_gcs_provider: MagicMock,
        mock_pubsub_provider: MagicMock,
        mock_db_manager: MagicMock,
    ) -> None:
        runner = CliRunner()
        initial_backoff_hours = 6
        max_retries = 3
        timeout_hours = 1
        retried_count = 5

        mock_service_instance = MagicMock()
        mock_service_instance.retry_analyses.return_value = retried_count
        mock_analysis_service.return_value = mock_service_instance

        result = runner.invoke(
            retry,
            [
                "--initial-backoff-hours",
                str(initial_backoff_hours),
                "--max-retries",
                str(max_retries),
                "--timeout-hours",
                str(timeout_hours),
            ],
        )

        mock_db_manager.get_engine.assert_called_once()
        mock_analysis_service.assert_called_once()
        mock_service_instance.retry_analyses.assert_called_once_with(initial_backoff_hours, max_retries, timeout_hours)
        self.assertIn(f"Successfully triggered {retried_count} analyses for retry.", result.output)
        self.assertEqual(result.exit_code, 0)

    @patch("cli.commands.DatabaseManager")
    @patch("cli.commands.PubSubProvider")
    @patch("cli.commands.GcsProvider")
    @patch("cli.commands.AiProvider")
    @patch("cli.commands.AnalysisRepository")
    @patch("cli.commands.FileRecordsRepository")
    @patch("cli.commands.ProcurementsRepository")
    @patch("cli.commands.StatusHistoryRepository")
    @patch("cli.commands.BudgetLedgerRepository")
    @patch("cli.commands.AnalysisService")
    def test_retry_command_no_analyses(
        self,
        mock_analysis_service: MagicMock,
        mock_budget_ledger_repo: MagicMock,  # noqa: F841
        mock_status_history_repo: MagicMock,  # noqa: F841
        mock_procurement_repo: MagicMock,  # noqa: F841
        mock_file_record_repo: MagicMock,  # noqa: F841
        mock_analysis_repo: MagicMock,  # noqa: F841
        mock_ai_provider: MagicMock,  # noqa: F841
        mock_gcs_provider: MagicMock,  # noqa: F841
        mock_pubsub_provider: MagicMock,  # noqa: F841
        mock_db_manager: MagicMock,  # noqa: F841
    ) -> None:
        runner = CliRunner()
        initial_backoff_hours = 6
        max_retries = 3
        timeout_hours = 1

        mock_service_instance = MagicMock()
        mock_service_instance.retry_analyses.return_value = 0
        mock_analysis_service.return_value = mock_service_instance

        result = runner.invoke(
            retry,
            [
                "--initial-backoff-hours",
                str(initial_backoff_hours),
                "--max-retries",
                str(max_retries),
                "--timeout-hours",
                str(timeout_hours),
            ],
        )

        mock_service_instance.retry_analyses.assert_called_once_with(initial_backoff_hours, max_retries, timeout_hours)
        self.assertIn("No analyses found to retry.", result.output)
        self.assertEqual(result.exit_code, 0)


class TestAnalysisCommand(unittest.TestCase):
    @patch("cli.commands.DatabaseManager")
    @patch("cli.commands.PubSubProvider")
    @patch("cli.commands.GcsProvider")
    @patch("cli.commands.AiProvider")
    @patch("cli.commands.AnalysisRepository")
    @patch("cli.commands.FileRecordsRepository")
    @patch("cli.commands.ProcurementsRepository")
    @patch("cli.commands.StatusHistoryRepository")
    @patch("cli.commands.BudgetLedgerRepository")
    @patch("cli.commands.AnalysisService")
    def test_analyze_command_success(
        self,
        mock_analysis_service: MagicMock,
        mock_budget_ledger_repo: MagicMock,  # noqa: F841
        mock_status_history_repo: MagicMock,  # noqa: F841
        mock_procurement_repo: MagicMock,  # noqa: F841
        mock_file_record_repo: MagicMock,  # noqa: F841
        mock_analysis_repo: MagicMock,  # noqa: F841
        mock_ai_provider: MagicMock,  # noqa: F841
        mock_gcs_provider: MagicMock,  # noqa: F841
        mock_pubsub_provider: MagicMock,  # noqa: F841
        mock_db_manager: MagicMock,
    ) -> None:
        runner = CliRunner()
        analysis_id = uuid4()

        mock_service_instance = MagicMock()
        mock_analysis_service.return_value = mock_service_instance

        result = runner.invoke(analyze, ["--analysis-id", str(analysis_id)])

        mock_db_manager.get_engine.assert_called_once()
        mock_analysis_service.assert_called_once()
        mock_service_instance.run_specific_analysis.assert_called_once_with(analysis_id)
        self.assertIn("Analysis triggered successfully!", result.output)
        self.assertEqual(result.exit_code, 0)

    def test_analyze_command_missing_id(self) -> None:
        runner = CliRunner()
        result = runner.invoke(analyze, [], catch_exceptions=False)
        self.assertIn("Missing option '--analysis-id'", result.output)
        self.assertNotEqual(result.exit_code, 0)

    @patch("cli.commands.DatabaseManager")
    @patch("cli.commands.PubSubProvider")
    @patch("cli.commands.GcsProvider")
    @patch("cli.commands.AiProvider")
    @patch("cli.commands.AnalysisRepository")
    @patch("cli.commands.FileRecordsRepository")
    @patch("cli.commands.ProcurementsRepository")
    @patch("cli.commands.StatusHistoryRepository")
    @patch("cli.commands.BudgetLedgerRepository")
    @patch("cli.commands.AnalysisService")
    def test_analyze_command_exception(
        self,
        mock_analysis_service: MagicMock,
        mock_budget_ledger_repo: MagicMock,  # noqa: F841
        mock_status_history_repo: MagicMock,  # noqa: F841
        mock_procurement_repo: MagicMock,  # noqa: F841
        mock_file_record_repo: MagicMock,  # noqa: F841
        mock_analysis_repo: MagicMock,  # noqa: F841
        mock_ai_provider: MagicMock,  # noqa: F841
        mock_gcs_provider: MagicMock,  # noqa: F841
        mock_pubsub_provider: MagicMock,  # noqa: F841
        mock_db_manager: MagicMock,  # noqa: F841
    ) -> None:
        runner = CliRunner()
        analysis_id = uuid4()

        mock_service_instance = MagicMock()
        mock_service_instance.run_specific_analysis.side_effect = Exception("Test error")
        mock_analysis_service.return_value = mock_service_instance

        result = runner.invoke(analyze, ["--analysis-id", str(analysis_id)])

        self.assertIn("An error occurred: Test error", result.output)
        self.assertNotEqual(result.exit_code, 0)


if __name__ == "__main__":
    unittest.main()


class TestPreAnalysisCommand(unittest.TestCase):
    @patch("cli.commands.DatabaseManager")
    @patch("cli.commands.PubSubProvider")
    @patch("cli.commands.GcsProvider")
    @patch("cli.commands.AiProvider")
    @patch("cli.commands.AnalysisRepository")
    @patch("cli.commands.FileRecordsRepository")
    @patch("cli.commands.ProcurementsRepository")
    @patch("cli.commands.StatusHistoryRepository")
    @patch("cli.commands.BudgetLedgerRepository")
    @patch("cli.commands.AnalysisService")
    def test_pre_analysis_command_with_valid_dates(
        self,
        mock_analysis_service: MagicMock,
        mock_budget_ledger_repo: MagicMock,  # noqa: F841
        mock_status_history_repo: MagicMock,  # noqa: F841
        mock_procurement_repo: MagicMock,  # noqa: F841
        mock_file_record_repo: MagicMock,  # noqa: F841
        mock_analysis_repo: MagicMock,  # noqa: F841
        mock_ai_provider: MagicMock,  # noqa: F841
        mock_gcs_provider: MagicMock,  # noqa: F841
        mock_pubsub_provider: MagicMock,  # noqa: F841
        mock_db_manager: MagicMock,  # noqa: F841
    ) -> None:
        runner = CliRunner()
        start_date = "2025-01-01"
        end_date = "2025-01-02"
        batch_size = 50
        sleep_seconds = 30

        mock_service_instance = MagicMock()
        mock_analysis_service.return_value = mock_service_instance

        result = runner.invoke(
            pre_analyze,
            [
                "--start-date",
                start_date,
                "--end-date",
                end_date,
                "--batch-size",
                str(batch_size),
                "--sleep-seconds",
                str(sleep_seconds),
            ],
        )

        mock_service_instance.run_pre_analysis.assert_called_once_with(
            date(2025, 1, 1),
            date(2025, 1, 2),
            batch_size,
            sleep_seconds,
            None,  # max_messages
        )

        self.assertIn("Pre-analysis completed successfully!", result.output)
        self.assertEqual(result.exit_code, 0)

    def test_pre_analysis_command_with_invalid_date_range(self) -> None:
        runner = CliRunner()
        start_date = "2025-01-02"
        end_date = "2025-01-01"

        result = runner.invoke(
            pre_analyze,
            [
                "--start-date",
                start_date,
                "--end-date",
                end_date,
            ],
            catch_exceptions=False,
        )

        self.assertIn("Start date cannot be after end date.", result.output)
        self.assertNotEqual(result.exit_code, 0)

    @patch("cli.commands.DatabaseManager")
    @patch("cli.commands.PubSubProvider")
    @patch("cli.commands.GcsProvider")
    @patch("cli.commands.AiProvider")
    @patch("cli.commands.AnalysisRepository")
    @patch("cli.commands.FileRecordsRepository")
    @patch("cli.commands.ProcurementsRepository")
    @patch("cli.commands.StatusHistoryRepository")
    @patch("cli.commands.BudgetLedgerRepository")
    @patch("cli.commands.AnalysisService")
    def test_pre_analysis_command_exception(
        self,
        mock_analysis_service: MagicMock,
        mock_budget_ledger_repo: MagicMock,  # noqa: F841
        mock_status_history_repo: MagicMock,  # noqa: F841
        mock_procurement_repo: MagicMock,  # noqa: F841
        mock_file_record_repo: MagicMock,  # noqa: F841
        mock_analysis_repo: MagicMock,  # noqa: F841
        mock_ai_provider: MagicMock,  # noqa: F841
        mock_gcs_provider: MagicMock,  # noqa: F841
        mock_pubsub_provider: MagicMock,  # noqa: F841
        mock_db_manager: MagicMock,  # noqa: F841
    ) -> None:
        runner = CliRunner()
        start_date = "2025-01-01"
        end_date = "2025-01-01"

        mock_service_instance = MagicMock()
        mock_service_instance.run_pre_analysis.side_effect = Exception("Test error")
        mock_analysis_service.return_value = mock_service_instance

        result = runner.invoke(
            pre_analyze,
            [
                "--start-date",
                start_date,
                "--end-date",
                end_date,
            ],
        )

        self.assertIn("An error occurred: Test error", result.output)
        self.assertNotEqual(result.exit_code, 0)
=======
# --- Tests for 'retry' command ---
@patch("cli.commands.DatabaseManager")
@patch("cli.commands.PubSubProvider")
@patch("cli.commands.GcsProvider")
@patch("cli.commands.AiProvider")
@patch("cli.commands.AnalysisRepository")
@patch("cli.commands.FileRecordsRepository")
@patch("cli.commands.ProcurementsRepository")
@patch("cli.commands.StatusHistoryRepository")
@patch("cli.commands.BudgetLedgerRepository")
@patch("cli.commands.AnalysisService")
def test_retry_command_success(
    mock_analysis_service,
    mock_budget_ledger_repo,
    mock_status_history_repo,
    mock_procurement_repo,
    mock_file_record_repo,
    mock_analysis_repo,
    mock_ai_provider,
    mock_gcs_provider,
    mock_pubsub_provider,
    mock_db_manager,
):
    """
    Tests that the retry command works as expected when there are analyses to retry.
    """
    runner = CliRunner()
    initial_backoff_hours = 6
    max_retries = 3
    timeout_hours = 1
    retried_count = 5

    mock_service_instance = MagicMock()
    mock_service_instance.retry_analyses.return_value = retried_count
    mock_analysis_service.return_value = mock_service_instance

    result = runner.invoke(
        retry,
        [
            "--initial-backoff-hours",
            str(initial_backoff_hours),
            "--max-retries",
            str(max_retries),
            "--timeout-hours",
            str(timeout_hours),
        ],
    )

    mock_db_manager.get_engine.assert_called_once()
    mock_analysis_service.assert_called_once()
    mock_service_instance.retry_analyses.assert_called_once_with(
        initial_backoff_hours, max_retries, timeout_hours
    )
    assert f"Successfully triggered {retried_count} analyses for retry." in result.output
    assert result.exit_code == 0


@patch("cli.commands.DatabaseManager")
@patch("cli.commands.PubSubProvider")
@patch("cli.commands.GcsProvider")
@patch("cli.commands.AiProvider")
@patch("cli.commands.AnalysisRepository")
@patch("cli.commands.FileRecordsRepository")
@patch("cli.commands.ProcurementsRepository")
@patch("cli.commands.StatusHistoryRepository")
@patch("cli.commands.BudgetLedgerRepository")
@patch("cli.commands.AnalysisService")
def test_retry_command_no_analyses(
    mock_analysis_service,
    mock_budget_ledger_repo,  # noqa: F841
    mock_status_history_repo,  # noqa: F841
    mock_procurement_repo,  # noqa: F841
    mock_file_record_repo,  # noqa: F841
    mock_analysis_repo,  # noqa: F841
    mock_ai_provider,  # noqa: F841
    mock_gcs_provider,  # noqa: F841
    mock_pubsub_provider,  # noqa: F841
    mock_db_manager,  # noqa: F841
):
    """
    Tests that the retry command works as expected when there are no analyses to retry.
    """
    runner = CliRunner()
    initial_backoff_hours = 6
    max_retries = 3
    timeout_hours = 1

    mock_service_instance = MagicMock()
    mock_service_instance.retry_analyses.return_value = 0
    mock_analysis_service.return_value = mock_service_instance

    result = runner.invoke(
        retry,
        [
            "--initial-backoff-hours",
            str(initial_backoff_hours),
            "--max-retries",
            str(max_retries),
            "--timeout-hours",
            str(timeout_hours),
        ],
    )

    mock_service_instance.retry_analyses.assert_called_once_with(
        initial_backoff_hours, max_retries, timeout_hours
    )
    assert "No analyses found to retry." in result.output
    assert result.exit_code == 0


# --- Tests for 'analyze' command ---
@patch("cli.commands.DatabaseManager")
@patch("cli.commands.PubSubProvider")
@patch("cli.commands.GcsProvider")
@patch("cli.commands.AiProvider")
@patch("cli.commands.AnalysisRepository")
@patch("cli.commands.FileRecordsRepository")
@patch("cli.commands.ProcurementsRepository")
@patch("cli.commands.StatusHistoryRepository")
@patch("cli.commands.BudgetLedgerRepository")
@patch("cli.commands.AnalysisService")
def test_analyze_command_success(
    mock_analysis_service,
    mock_budget_ledger_repo,  # noqa: F841
    mock_status_history_repo,  # noqa: F841
    mock_procurement_repo,  # noqa: F841
    mock_file_record_repo,  # noqa: F841
    mock_analysis_repo,  # noqa: F841
    mock_ai_provider,  # noqa: F841
    mock_gcs_provider,  # noqa: F841
    mock_pubsub_provider,  # noqa: F841
    mock_db_manager,
):
    """
    Tests that the analyze command works as expected.
    """
    runner = CliRunner()
    analysis_id = uuid4()

    mock_service_instance = MagicMock()
    mock_analysis_service.return_value = mock_service_instance

    result = runner.invoke(analyze, ["--analysis-id", str(analysis_id)])

    mock_db_manager.get_engine.assert_called_once()
    mock_analysis_service.assert_called_once()
    mock_service_instance.run_specific_analysis.assert_called_once_with(analysis_id)
    assert "Analysis triggered successfully!" in result.output
    assert result.exit_code == 0


def test_analyze_command_missing_id():
    """
    Tests that the analyze command fails if the --analysis-id is missing.
    """
    runner = CliRunner()
    result = runner.invoke(analyze, [], catch_exceptions=False)
    assert "Missing option '--analysis-id'" in result.output
    assert result.exit_code != 0


@patch("cli.commands.DatabaseManager")
@patch("cli.commands.PubSubProvider")
@patch("cli.commands.GcsProvider")
@patch("cli.commands.AiProvider")
@patch("cli.commands.AnalysisRepository")
@patch("cli.commands.FileRecordsRepository")
@patch("cli.commands.ProcurementsRepository")
@patch("cli.commands.StatusHistoryRepository")
@patch("cli.commands.BudgetLedgerRepository")
@patch("cli.commands.AnalysisService")
def test_analyze_command_exception(
    mock_analysis_service,
    mock_budget_ledger_repo,  # noqa: F841
    mock_status_history_repo,  # noqa: F841
    mock_procurement_repo,  # noqa: F841
    mock_file_record_repo,  # noqa: F841
    mock_analysis_repo,  # noqa: F841
    mock_ai_provider,  # noqa: F841
    mock_gcs_provider,  # noqa: F841
    mock_pubsub_provider,  # noqa: F841
    mock_db_manager,  # noqa: F841
):
    """
    Tests that the analyze command handles exceptions gracefully.
    """
    runner = CliRunner()
    analysis_id = uuid4()

    mock_service_instance = MagicMock()
    mock_service_instance.run_specific_analysis.side_effect = Exception("Test error")
    mock_analysis_service.return_value = mock_service_instance

    result = runner.invoke(analyze, ["--analysis-id", str(analysis_id)])

    assert "An error occurred: Test error" in result.output
    assert result.exit_code != 0


# --- Tests for 'pre-analyze' command ---
@patch("cli.commands.DatabaseManager")
@patch("cli.commands.PubSubProvider")
@patch("cli.commands.GcsProvider")
@patch("cli.commands.AiProvider")
@patch("cli.commands.AnalysisRepository")
@patch("cli.commands.FileRecordsRepository")
@patch("cli.commands.ProcurementsRepository")
@patch("cli.commands.StatusHistoryRepository")
@patch("cli.commands.BudgetLedgerRepository")
@patch("cli.commands.AnalysisService")
def test_pre_analysis_command_with_valid_dates(
    mock_analysis_service,
    mock_budget_ledger_repo,  # noqa: F841
    mock_status_history_repo,  # noqa: F841
    mock_procurement_repo,  # noqa: F841
    mock_file_record_repo,  # noqa: F841
    mock_analysis_repo,  # noqa: F841
    mock_ai_provider,  # noqa: F841
    mock_gcs_provider,  # noqa: F841
    mock_pubsub_provider,  # noqa: F841
    mock_db_manager,  # noqa: F841
):
    """
    Tests the pre-analysis command with valid dates.
    """
    runner = CliRunner()
    start_date = "2025-01-01"
    end_date = "2025-01-02"
    batch_size = 50
    sleep_seconds = 30

    mock_service_instance = MagicMock()
    mock_analysis_service.return_value = mock_service_instance

    result = runner.invoke(
        pre_analyze,
        [
            "--start-date",
            start_date,
            "--end-date",
            end_date,
            "--batch-size",
            str(batch_size),
            "--sleep-seconds",
            str(sleep_seconds),
        ],
    )

    mock_service_instance.run_pre_analysis.assert_called_once_with(
        date(2025, 1, 1),
        date(2025, 1, 2),
        batch_size,
        sleep_seconds,
        None,  # max_messages
    )

    assert "Pre-analysis completed successfully!" in result.output
    assert result.exit_code == 0


def test_pre_analysis_command_with_invalid_date_range():
    """
    Tests that the pre-analysis command fails with an invalid date range.
    """
    runner = CliRunner()
    start_date = "2025-01-02"
    end_date = "2025-01-01"

    result = runner.invoke(
        pre_analyze,
        [
            "--start-date",
            start_date,
            "--end-date",
            end_date,
        ],
        catch_exceptions=False,
    )

    assert "Start date cannot be after end date." in result.output
    assert result.exit_code != 0


@patch("cli.commands.DatabaseManager")
@patch("cli.commands.PubSubProvider")
@patch("cli.commands.GcsProvider")
@patch("cli.commands.AiProvider")
@patch("cli.commands.AnalysisRepository")
@patch("cli.commands.FileRecordsRepository")
@patch("cli.commands.ProcurementsRepository")
@patch("cli.commands.StatusHistoryRepository")
@patch("cli.commands.BudgetLedgerRepository")
@patch("cli.commands.AnalysisService")
def test_pre_analysis_command_exception(
    mock_analysis_service,
    mock_budget_ledger_repo,  # noqa: F841
    mock_status_history_repo,  # noqa: F841
    mock_procurement_repo,  # noqa: F841
    mock_file_record_repo,  # noqa: F841
    mock_analysis_repo,  # noqa: F841
    mock_ai_provider,  # noqa: F841
    mock_gcs_provider,  # noqa: F841
    mock_pubsub_provider,  # noqa: F841
    mock_db_manager,  # noqa: F841
):
    """
    Tests that the pre-analysis command handles exceptions gracefully.
    """
    runner = CliRunner()
    start_date = "2025-01-01"
    end_date = "2025-01-01"

    mock_service_instance = MagicMock()
    mock_service_instance.run_pre_analysis.side_effect = Exception("Test error")
    mock_analysis_service.return_value = mock_service_instance

    result = runner.invoke(
        pre_analyze,
        [
            "--start-date",
            start_date,
            "--end-date",
            end_date,
        ],
    )

    assert "An error occurred: Test error" in result.output
    assert result.exit_code != 0
>>>>>>> 55f5c660
<|MERGE_RESOLUTION|>--- conflicted
+++ resolved
@@ -6,313 +6,6 @@
 from click.testing import CliRunner
 
 
-<<<<<<< HEAD
-class TestRetryCommand(unittest.TestCase):
-    @patch("cli.commands.DatabaseManager")
-    @patch("cli.commands.PubSubProvider")
-    @patch("cli.commands.GcsProvider")
-    @patch("cli.commands.AiProvider")
-    @patch("cli.commands.AnalysisRepository")
-    @patch("cli.commands.FileRecordsRepository")
-    @patch("cli.commands.ProcurementsRepository")
-    @patch("cli.commands.StatusHistoryRepository")
-    @patch("cli.commands.BudgetLedgerRepository")
-    @patch("cli.commands.AnalysisService")
-    def test_retry_command_success(
-        self,
-        mock_analysis_service: MagicMock,
-        mock_budget_ledger_repo: MagicMock,
-        mock_status_history_repo: MagicMock,
-        mock_procurement_repo: MagicMock,
-        mock_file_record_repo: MagicMock,
-        mock_analysis_repo: MagicMock,
-        mock_ai_provider: MagicMock,
-        mock_gcs_provider: MagicMock,
-        mock_pubsub_provider: MagicMock,
-        mock_db_manager: MagicMock,
-    ) -> None:
-        runner = CliRunner()
-        initial_backoff_hours = 6
-        max_retries = 3
-        timeout_hours = 1
-        retried_count = 5
-
-        mock_service_instance = MagicMock()
-        mock_service_instance.retry_analyses.return_value = retried_count
-        mock_analysis_service.return_value = mock_service_instance
-
-        result = runner.invoke(
-            retry,
-            [
-                "--initial-backoff-hours",
-                str(initial_backoff_hours),
-                "--max-retries",
-                str(max_retries),
-                "--timeout-hours",
-                str(timeout_hours),
-            ],
-        )
-
-        mock_db_manager.get_engine.assert_called_once()
-        mock_analysis_service.assert_called_once()
-        mock_service_instance.retry_analyses.assert_called_once_with(initial_backoff_hours, max_retries, timeout_hours)
-        self.assertIn(f"Successfully triggered {retried_count} analyses for retry.", result.output)
-        self.assertEqual(result.exit_code, 0)
-
-    @patch("cli.commands.DatabaseManager")
-    @patch("cli.commands.PubSubProvider")
-    @patch("cli.commands.GcsProvider")
-    @patch("cli.commands.AiProvider")
-    @patch("cli.commands.AnalysisRepository")
-    @patch("cli.commands.FileRecordsRepository")
-    @patch("cli.commands.ProcurementsRepository")
-    @patch("cli.commands.StatusHistoryRepository")
-    @patch("cli.commands.BudgetLedgerRepository")
-    @patch("cli.commands.AnalysisService")
-    def test_retry_command_no_analyses(
-        self,
-        mock_analysis_service: MagicMock,
-        mock_budget_ledger_repo: MagicMock,  # noqa: F841
-        mock_status_history_repo: MagicMock,  # noqa: F841
-        mock_procurement_repo: MagicMock,  # noqa: F841
-        mock_file_record_repo: MagicMock,  # noqa: F841
-        mock_analysis_repo: MagicMock,  # noqa: F841
-        mock_ai_provider: MagicMock,  # noqa: F841
-        mock_gcs_provider: MagicMock,  # noqa: F841
-        mock_pubsub_provider: MagicMock,  # noqa: F841
-        mock_db_manager: MagicMock,  # noqa: F841
-    ) -> None:
-        runner = CliRunner()
-        initial_backoff_hours = 6
-        max_retries = 3
-        timeout_hours = 1
-
-        mock_service_instance = MagicMock()
-        mock_service_instance.retry_analyses.return_value = 0
-        mock_analysis_service.return_value = mock_service_instance
-
-        result = runner.invoke(
-            retry,
-            [
-                "--initial-backoff-hours",
-                str(initial_backoff_hours),
-                "--max-retries",
-                str(max_retries),
-                "--timeout-hours",
-                str(timeout_hours),
-            ],
-        )
-
-        mock_service_instance.retry_analyses.assert_called_once_with(initial_backoff_hours, max_retries, timeout_hours)
-        self.assertIn("No analyses found to retry.", result.output)
-        self.assertEqual(result.exit_code, 0)
-
-
-class TestAnalysisCommand(unittest.TestCase):
-    @patch("cli.commands.DatabaseManager")
-    @patch("cli.commands.PubSubProvider")
-    @patch("cli.commands.GcsProvider")
-    @patch("cli.commands.AiProvider")
-    @patch("cli.commands.AnalysisRepository")
-    @patch("cli.commands.FileRecordsRepository")
-    @patch("cli.commands.ProcurementsRepository")
-    @patch("cli.commands.StatusHistoryRepository")
-    @patch("cli.commands.BudgetLedgerRepository")
-    @patch("cli.commands.AnalysisService")
-    def test_analyze_command_success(
-        self,
-        mock_analysis_service: MagicMock,
-        mock_budget_ledger_repo: MagicMock,  # noqa: F841
-        mock_status_history_repo: MagicMock,  # noqa: F841
-        mock_procurement_repo: MagicMock,  # noqa: F841
-        mock_file_record_repo: MagicMock,  # noqa: F841
-        mock_analysis_repo: MagicMock,  # noqa: F841
-        mock_ai_provider: MagicMock,  # noqa: F841
-        mock_gcs_provider: MagicMock,  # noqa: F841
-        mock_pubsub_provider: MagicMock,  # noqa: F841
-        mock_db_manager: MagicMock,
-    ) -> None:
-        runner = CliRunner()
-        analysis_id = uuid4()
-
-        mock_service_instance = MagicMock()
-        mock_analysis_service.return_value = mock_service_instance
-
-        result = runner.invoke(analyze, ["--analysis-id", str(analysis_id)])
-
-        mock_db_manager.get_engine.assert_called_once()
-        mock_analysis_service.assert_called_once()
-        mock_service_instance.run_specific_analysis.assert_called_once_with(analysis_id)
-        self.assertIn("Analysis triggered successfully!", result.output)
-        self.assertEqual(result.exit_code, 0)
-
-    def test_analyze_command_missing_id(self) -> None:
-        runner = CliRunner()
-        result = runner.invoke(analyze, [], catch_exceptions=False)
-        self.assertIn("Missing option '--analysis-id'", result.output)
-        self.assertNotEqual(result.exit_code, 0)
-
-    @patch("cli.commands.DatabaseManager")
-    @patch("cli.commands.PubSubProvider")
-    @patch("cli.commands.GcsProvider")
-    @patch("cli.commands.AiProvider")
-    @patch("cli.commands.AnalysisRepository")
-    @patch("cli.commands.FileRecordsRepository")
-    @patch("cli.commands.ProcurementsRepository")
-    @patch("cli.commands.StatusHistoryRepository")
-    @patch("cli.commands.BudgetLedgerRepository")
-    @patch("cli.commands.AnalysisService")
-    def test_analyze_command_exception(
-        self,
-        mock_analysis_service: MagicMock,
-        mock_budget_ledger_repo: MagicMock,  # noqa: F841
-        mock_status_history_repo: MagicMock,  # noqa: F841
-        mock_procurement_repo: MagicMock,  # noqa: F841
-        mock_file_record_repo: MagicMock,  # noqa: F841
-        mock_analysis_repo: MagicMock,  # noqa: F841
-        mock_ai_provider: MagicMock,  # noqa: F841
-        mock_gcs_provider: MagicMock,  # noqa: F841
-        mock_pubsub_provider: MagicMock,  # noqa: F841
-        mock_db_manager: MagicMock,  # noqa: F841
-    ) -> None:
-        runner = CliRunner()
-        analysis_id = uuid4()
-
-        mock_service_instance = MagicMock()
-        mock_service_instance.run_specific_analysis.side_effect = Exception("Test error")
-        mock_analysis_service.return_value = mock_service_instance
-
-        result = runner.invoke(analyze, ["--analysis-id", str(analysis_id)])
-
-        self.assertIn("An error occurred: Test error", result.output)
-        self.assertNotEqual(result.exit_code, 0)
-
-
-if __name__ == "__main__":
-    unittest.main()
-
-
-class TestPreAnalysisCommand(unittest.TestCase):
-    @patch("cli.commands.DatabaseManager")
-    @patch("cli.commands.PubSubProvider")
-    @patch("cli.commands.GcsProvider")
-    @patch("cli.commands.AiProvider")
-    @patch("cli.commands.AnalysisRepository")
-    @patch("cli.commands.FileRecordsRepository")
-    @patch("cli.commands.ProcurementsRepository")
-    @patch("cli.commands.StatusHistoryRepository")
-    @patch("cli.commands.BudgetLedgerRepository")
-    @patch("cli.commands.AnalysisService")
-    def test_pre_analysis_command_with_valid_dates(
-        self,
-        mock_analysis_service: MagicMock,
-        mock_budget_ledger_repo: MagicMock,  # noqa: F841
-        mock_status_history_repo: MagicMock,  # noqa: F841
-        mock_procurement_repo: MagicMock,  # noqa: F841
-        mock_file_record_repo: MagicMock,  # noqa: F841
-        mock_analysis_repo: MagicMock,  # noqa: F841
-        mock_ai_provider: MagicMock,  # noqa: F841
-        mock_gcs_provider: MagicMock,  # noqa: F841
-        mock_pubsub_provider: MagicMock,  # noqa: F841
-        mock_db_manager: MagicMock,  # noqa: F841
-    ) -> None:
-        runner = CliRunner()
-        start_date = "2025-01-01"
-        end_date = "2025-01-02"
-        batch_size = 50
-        sleep_seconds = 30
-
-        mock_service_instance = MagicMock()
-        mock_analysis_service.return_value = mock_service_instance
-
-        result = runner.invoke(
-            pre_analyze,
-            [
-                "--start-date",
-                start_date,
-                "--end-date",
-                end_date,
-                "--batch-size",
-                str(batch_size),
-                "--sleep-seconds",
-                str(sleep_seconds),
-            ],
-        )
-
-        mock_service_instance.run_pre_analysis.assert_called_once_with(
-            date(2025, 1, 1),
-            date(2025, 1, 2),
-            batch_size,
-            sleep_seconds,
-            None,  # max_messages
-        )
-
-        self.assertIn("Pre-analysis completed successfully!", result.output)
-        self.assertEqual(result.exit_code, 0)
-
-    def test_pre_analysis_command_with_invalid_date_range(self) -> None:
-        runner = CliRunner()
-        start_date = "2025-01-02"
-        end_date = "2025-01-01"
-
-        result = runner.invoke(
-            pre_analyze,
-            [
-                "--start-date",
-                start_date,
-                "--end-date",
-                end_date,
-            ],
-            catch_exceptions=False,
-        )
-
-        self.assertIn("Start date cannot be after end date.", result.output)
-        self.assertNotEqual(result.exit_code, 0)
-
-    @patch("cli.commands.DatabaseManager")
-    @patch("cli.commands.PubSubProvider")
-    @patch("cli.commands.GcsProvider")
-    @patch("cli.commands.AiProvider")
-    @patch("cli.commands.AnalysisRepository")
-    @patch("cli.commands.FileRecordsRepository")
-    @patch("cli.commands.ProcurementsRepository")
-    @patch("cli.commands.StatusHistoryRepository")
-    @patch("cli.commands.BudgetLedgerRepository")
-    @patch("cli.commands.AnalysisService")
-    def test_pre_analysis_command_exception(
-        self,
-        mock_analysis_service: MagicMock,
-        mock_budget_ledger_repo: MagicMock,  # noqa: F841
-        mock_status_history_repo: MagicMock,  # noqa: F841
-        mock_procurement_repo: MagicMock,  # noqa: F841
-        mock_file_record_repo: MagicMock,  # noqa: F841
-        mock_analysis_repo: MagicMock,  # noqa: F841
-        mock_ai_provider: MagicMock,  # noqa: F841
-        mock_gcs_provider: MagicMock,  # noqa: F841
-        mock_pubsub_provider: MagicMock,  # noqa: F841
-        mock_db_manager: MagicMock,  # noqa: F841
-    ) -> None:
-        runner = CliRunner()
-        start_date = "2025-01-01"
-        end_date = "2025-01-01"
-
-        mock_service_instance = MagicMock()
-        mock_service_instance.run_pre_analysis.side_effect = Exception("Test error")
-        mock_analysis_service.return_value = mock_service_instance
-
-        result = runner.invoke(
-            pre_analyze,
-            [
-                "--start-date",
-                start_date,
-                "--end-date",
-                end_date,
-            ],
-        )
-
-        self.assertIn("An error occurred: Test error", result.output)
-        self.assertNotEqual(result.exit_code, 0)
-=======
 # --- Tests for 'retry' command ---
 @patch("cli.commands.DatabaseManager")
 @patch("cli.commands.PubSubProvider")
@@ -325,17 +18,17 @@
 @patch("cli.commands.BudgetLedgerRepository")
 @patch("cli.commands.AnalysisService")
 def test_retry_command_success(
-    mock_analysis_service,
-    mock_budget_ledger_repo,
-    mock_status_history_repo,
-    mock_procurement_repo,
-    mock_file_record_repo,
-    mock_analysis_repo,
-    mock_ai_provider,
-    mock_gcs_provider,
-    mock_pubsub_provider,
-    mock_db_manager,
-):
+    mock_analysis_service: MagicMock,
+    mock_budget_ledger_repo: MagicMock,
+    mock_status_history_repo: MagicMock,
+    mock_procurement_repo: MagicMock,
+    mock_file_record_repo: MagicMock,
+    mock_analysis_repo: MagicMock,
+    mock_ai_provider: MagicMock,
+    mock_gcs_provider: MagicMock,
+    mock_pubsub_provider: MagicMock,
+    mock_db_manager: MagicMock,
+) -> None:
     """
     Tests that the retry command works as expected when there are analyses to retry.
     """
@@ -363,9 +56,7 @@
 
     mock_db_manager.get_engine.assert_called_once()
     mock_analysis_service.assert_called_once()
-    mock_service_instance.retry_analyses.assert_called_once_with(
-        initial_backoff_hours, max_retries, timeout_hours
-    )
+    mock_service_instance.retry_analyses.assert_called_once_with(initial_backoff_hours, max_retries, timeout_hours)
     assert f"Successfully triggered {retried_count} analyses for retry." in result.output
     assert result.exit_code == 0
 
@@ -381,17 +72,17 @@
 @patch("cli.commands.BudgetLedgerRepository")
 @patch("cli.commands.AnalysisService")
 def test_retry_command_no_analyses(
-    mock_analysis_service,
-    mock_budget_ledger_repo,  # noqa: F841
-    mock_status_history_repo,  # noqa: F841
-    mock_procurement_repo,  # noqa: F841
-    mock_file_record_repo,  # noqa: F841
-    mock_analysis_repo,  # noqa: F841
-    mock_ai_provider,  # noqa: F841
-    mock_gcs_provider,  # noqa: F841
-    mock_pubsub_provider,  # noqa: F841
-    mock_db_manager,  # noqa: F841
-):
+    mock_analysis_service: MagicMock,
+    mock_budget_ledger_repo: MagicMock,  # noqa: F841
+    mock_status_history_repo: MagicMock,  # noqa: F841
+    mock_procurement_repo: MagicMock,  # noqa: F841
+    mock_file_record_repo: MagicMock,  # noqa: F841
+    mock_analysis_repo: MagicMock,  # noqa: F841
+    mock_ai_provider: MagicMock,  # noqa: F841
+    mock_gcs_provider: MagicMock,  # noqa: F841
+    mock_pubsub_provider: MagicMock,  # noqa: F841
+    mock_db_manager: MagicMock,  # noqa: F841
+) -> None:
     """
     Tests that the retry command works as expected when there are no analyses to retry.
     """
@@ -416,9 +107,7 @@
         ],
     )
 
-    mock_service_instance.retry_analyses.assert_called_once_with(
-        initial_backoff_hours, max_retries, timeout_hours
-    )
+    mock_service_instance.retry_analyses.assert_called_once_with(initial_backoff_hours, max_retries, timeout_hours)
     assert "No analyses found to retry." in result.output
     assert result.exit_code == 0
 
@@ -435,17 +124,17 @@
 @patch("cli.commands.BudgetLedgerRepository")
 @patch("cli.commands.AnalysisService")
 def test_analyze_command_success(
-    mock_analysis_service,
-    mock_budget_ledger_repo,  # noqa: F841
-    mock_status_history_repo,  # noqa: F841
-    mock_procurement_repo,  # noqa: F841
-    mock_file_record_repo,  # noqa: F841
-    mock_analysis_repo,  # noqa: F841
-    mock_ai_provider,  # noqa: F841
-    mock_gcs_provider,  # noqa: F841
-    mock_pubsub_provider,  # noqa: F841
-    mock_db_manager,
-):
+    mock_analysis_service: MagicMock,
+    mock_budget_ledger_repo: MagicMock,  # noqa: F841
+    mock_status_history_repo: MagicMock,  # noqa: F841
+    mock_procurement_repo: MagicMock,  # noqa: F841
+    mock_file_record_repo: MagicMock,  # noqa: F841
+    mock_analysis_repo: MagicMock,  # noqa: F841
+    mock_ai_provider: MagicMock,  # noqa: F841
+    mock_gcs_provider: MagicMock,  # noqa: F841
+    mock_pubsub_provider: MagicMock,  # noqa: F841
+    mock_db_manager: MagicMock,
+) -> None:
     """
     Tests that the analyze command works as expected.
     """
@@ -464,7 +153,7 @@
     assert result.exit_code == 0
 
 
-def test_analyze_command_missing_id():
+def test_analyze_command_missing_id() -> None:
     """
     Tests that the analyze command fails if the --analysis-id is missing.
     """
@@ -485,17 +174,17 @@
 @patch("cli.commands.BudgetLedgerRepository")
 @patch("cli.commands.AnalysisService")
 def test_analyze_command_exception(
-    mock_analysis_service,
-    mock_budget_ledger_repo,  # noqa: F841
-    mock_status_history_repo,  # noqa: F841
-    mock_procurement_repo,  # noqa: F841
-    mock_file_record_repo,  # noqa: F841
-    mock_analysis_repo,  # noqa: F841
-    mock_ai_provider,  # noqa: F841
-    mock_gcs_provider,  # noqa: F841
-    mock_pubsub_provider,  # noqa: F841
-    mock_db_manager,  # noqa: F841
-):
+    mock_analysis_service: MagicMock,
+    mock_budget_ledger_repo: MagicMock,  # noqa: F841
+    mock_status_history_repo: MagicMock,  # noqa: F841
+    mock_procurement_repo: MagicMock,  # noqa: F841
+    mock_file_record_repo: MagicMock,  # noqa: F841
+    mock_analysis_repo: MagicMock,  # noqa: F841
+    mock_ai_provider: MagicMock,  # noqa: F841
+    mock_gcs_provider: MagicMock,  # noqa: F841
+    mock_pubsub_provider: MagicMock,  # noqa: F841
+    mock_db_manager: MagicMock,  # noqa: F841
+) -> None:
     """
     Tests that the analyze command handles exceptions gracefully.
     """
@@ -524,17 +213,17 @@
 @patch("cli.commands.BudgetLedgerRepository")
 @patch("cli.commands.AnalysisService")
 def test_pre_analysis_command_with_valid_dates(
-    mock_analysis_service,
-    mock_budget_ledger_repo,  # noqa: F841
-    mock_status_history_repo,  # noqa: F841
-    mock_procurement_repo,  # noqa: F841
-    mock_file_record_repo,  # noqa: F841
-    mock_analysis_repo,  # noqa: F841
-    mock_ai_provider,  # noqa: F841
-    mock_gcs_provider,  # noqa: F841
-    mock_pubsub_provider,  # noqa: F841
-    mock_db_manager,  # noqa: F841
-):
+    mock_analysis_service: MagicMock,
+    mock_budget_ledger_repo: MagicMock,  # noqa: F841
+    mock_status_history_repo: MagicMock,  # noqa: F841
+    mock_procurement_repo: MagicMock,  # noqa: F841
+    mock_file_record_repo: MagicMock,  # noqa: F841
+    mock_analysis_repo: MagicMock,  # noqa: F841
+    mock_ai_provider: MagicMock,  # noqa: F841
+    mock_gcs_provider: MagicMock,  # noqa: F841
+    mock_pubsub_provider: MagicMock,  # noqa: F841
+    mock_db_manager: MagicMock,  # noqa: F841
+) -> None:
     """
     Tests the pre-analysis command with valid dates.
     """
@@ -573,7 +262,7 @@
     assert result.exit_code == 0
 
 
-def test_pre_analysis_command_with_invalid_date_range():
+def test_pre_analysis_command_with_invalid_date_range() -> None:
     """
     Tests that the pre-analysis command fails with an invalid date range.
     """
@@ -607,17 +296,17 @@
 @patch("cli.commands.BudgetLedgerRepository")
 @patch("cli.commands.AnalysisService")
 def test_pre_analysis_command_exception(
-    mock_analysis_service,
-    mock_budget_ledger_repo,  # noqa: F841
-    mock_status_history_repo,  # noqa: F841
-    mock_procurement_repo,  # noqa: F841
-    mock_file_record_repo,  # noqa: F841
-    mock_analysis_repo,  # noqa: F841
-    mock_ai_provider,  # noqa: F841
-    mock_gcs_provider,  # noqa: F841
-    mock_pubsub_provider,  # noqa: F841
-    mock_db_manager,  # noqa: F841
-):
+    mock_analysis_service: MagicMock,
+    mock_budget_ledger_repo: MagicMock,  # noqa: F841
+    mock_status_history_repo: MagicMock,  # noqa: F841
+    mock_procurement_repo: MagicMock,  # noqa: F841
+    mock_file_record_repo: MagicMock,  # noqa: F841
+    mock_analysis_repo: MagicMock,  # noqa: F841
+    mock_ai_provider: MagicMock,  # noqa: F841
+    mock_gcs_provider: MagicMock,  # noqa: F841
+    mock_pubsub_provider: MagicMock,  # noqa: F841
+    mock_db_manager: MagicMock,  # noqa: F841
+) -> None:
     """
     Tests that the pre-analysis command handles exceptions gracefully.
     """
@@ -640,5 +329,4 @@
     )
 
     assert "An error occurred: Test error" in result.output
-    assert result.exit_code != 0
->>>>>>> 55f5c660
+    assert result.exit_code != 0