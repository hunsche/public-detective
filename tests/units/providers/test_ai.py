from collections.abc import Generator
from unittest.mock import MagicMock, patch

import pytest
from models.analyses import Analysis
from providers.ai import AiProvider
<<<<<<< HEAD
from pydantic import BaseModel
=======
from pydantic import BaseModel, Field
from vertexai.generative_models import Part, GenerationConfig
>>>>>>> 8240d8a4


class MockOutputSchema(BaseModel):
    risk_score: int
    summary: str


<<<<<<< HEAD
@patch("google.generativeai.GenerativeModel")
@patch("google.generativeai.configure")
def test_get_structured_analysis_with_max_tokens(
    mock_configure: MagicMock, mock_gen_model: MagicMock, monkeypatch: pytest.MonkeyPatch
) -> None:
    """Should include max_output_tokens in the generation_config when provided.

    Args:
        mock_configure: Mock for google.generativeai.configure.
        mock_gen_model: Mock for google.generativeai.GenerativeModel.
        monkeypatch: Pytest fixture for mocking.
    """
    # Arrange
    monkeypatch.setenv("GCP_GEMINI_API_KEY", "fake-api-key")
    monkeypatch.setenv("GCP_GEMINI_MODEL", "gemini-test")

    mock_model_instance = MagicMock()
    mock_response = MagicMock()
    mock_function_call = MagicMock()
    mock_function_call.args = {"risk_score": 8, "summary": "Test summary"}
    mock_response.candidates = [MagicMock()]
    mock_response.candidates[0].content.parts = [MagicMock()]
    mock_response.candidates[0].content.parts[0].function_call = mock_function_call
    mock_model_instance.generate_content.return_value = mock_response
    mock_gen_model.return_value = mock_model_instance

    ai_provider = AiProvider(output_schema=MockOutputSchema)

    # Act
    ai_provider.get_structured_analysis(prompt="test prompt", files=[], max_output_tokens=500)

    # Assert
    mock_configure.assert_called_once_with(api_key="fake-api-key")
    mock_model_instance.generate_content.assert_called_once()
    _, kwargs = mock_model_instance.generate_content.call_args
    generation_config = kwargs.get("generation_config")
    assert generation_config is not None
    assert generation_config.max_output_tokens == 500


@patch("google.generativeai.GenerativeModel")
@patch("google.generativeai.configure")
def test_get_structured_analysis_uses_valid_schema(
    mock_configure: MagicMock, mock_gen_model: MagicMock, monkeypatch: pytest.MonkeyPatch
) -> None:  # noqa: F841
    """
    Should generate content with a response schema compatible with the Gemini API,
    ensuring Pydantic validation fields like 'ge' and 'le' are not present.

    Args:
        mock_configure: Mock for google.generativeai.configure.
        mock_gen_model: Mock for google.generativeai.GenerativeModel.
        monkeypatch: Pytest fixture for mocking.
    """
    # Arrange
    monkeypatch.setenv("GCP_GEMINI_API_KEY", "fake-api-key")
    monkeypatch.setenv("GCP_GEMINI_MODEL", "gemini-test")

    # Mock the model's response to simulate a function call
    mock_model_instance = MagicMock()
    mock_response = MagicMock()
    mock_function_call = MagicMock()
    mock_function_call.args = {
        "risk_score": 8,
        "risk_score_rationale": "High risk",
        "summary": "Test summary",
        "red_flags": [],
    }
    # This simulates the nested structure response.candidates[0].content.parts[0].function_call
    mock_response.candidates = [MagicMock()]
    mock_response.candidates[0].content.parts = [MagicMock()]
    mock_response.candidates[0].content.parts[0].function_call = mock_function_call
    mock_model_instance.generate_content.return_value = mock_response
    mock_gen_model.return_value = mock_model_instance

    ai_provider = AiProvider(output_schema=Analysis)
=======
class AnalysisWithValidation(BaseModel):
    risk_score: int = Field(..., ge=0, le=10)
    risk_score_rationale: str
    summary: str
    red_flags: list[str]
    seo_keywords: list[str]
>>>>>>> 8240d8a4


@pytest.fixture
def mock_ai_provider(monkeypatch):
    monkeypatch.setenv("GCP_PROJECT", "test-project")
    monkeypatch.setenv("GCP_LOCATION", "us-central1")

    with patch("providers.ai.vertexai.init"), \
         patch("providers.ai.aiplatform.init"), \
         patch("providers.ai.GenerativeModel") as mock_gen_model, \
         patch("providers.ai.GcsProvider") as mock_gcs_provider, \
         patch("providers.ai.ConfigProvider") as mock_config_provider:

        mock_model_instance = MagicMock()
        mock_gcs_instance = MagicMock()
        mock_config_instance = MagicMock()

        mock_gen_model.return_value = mock_model_instance
        mock_gcs_provider.return_value = mock_gcs_instance
        mock_config_provider.get_config.return_value = mock_config_instance

        mock_config_instance.GCP_VERTEX_AI_BUCKET = "test-bucket"
        mock_config_instance.GCP_PROJECT = "test-project"
        mock_config_instance.GCP_LOCATION = "us-central1"
        mock_config_instance.GCP_GEMINI_MODEL = "gemini-test"

<<<<<<< HEAD
@pytest.fixture
def mock_gemini_client(monkeypatch: pytest.MonkeyPatch) -> Generator[MagicMock, None, None]:
    """Fixture to mock the Gemini client.

    Args:
        monkeypatch: Pytest fixture for mocking.

    Yields:
        A mock for the GenerativeModel.
    """
    monkeypatch.setenv("GCP_GEMINI_API_KEY", "test-key")
    with patch("google.generativeai.GenerativeModel") as mock_gen_model:
        yield mock_gen_model
=======
>>>>>>> 8240d8a4

        yield mock_model_instance, mock_gcs_instance, mock_config_instance

<<<<<<< HEAD
@pytest.mark.usefixtures("mock_gemini_client")
def test_ai_provider_instantiation(monkeypatch: pytest.MonkeyPatch) -> None:
    """Tests that the AiProvider can be instantiated correctly.

    Args:
        monkeypatch: Pytest fixture for mocking.
    """
    monkeypatch.setenv("GCP_GEMINI_API_KEY", "test-key")
    provider = AiProvider(MockOutputSchema)
    assert provider is not None
=======
>>>>>>> 8240d8a4

def test_get_structured_analysis(mock_ai_provider):
    mock_model_instance, mock_gcs_instance, _ = mock_ai_provider

<<<<<<< HEAD
def test_ai_provider_missing_api_key(monkeypatch: pytest.MonkeyPatch) -> None:
    """Tests that AiProvider raises ValueError if the API key is missing.

    Args:
        monkeypatch: Pytest fixture for mocking.
    """
    monkeypatch.setenv("GCP_GEMINI_API_KEY", "")
    with pytest.raises(ValueError, match="GCP_GEMINI_API_KEY must be configured"):
        AiProvider(MockOutputSchema)
=======
    mock_response = MagicMock()
    mock_response.text = '{"risk_score": 8, "summary": "Test summary"}'
    mock_response.usage_metadata.prompt_token_count = 10
    mock_response.usage_metadata.candidates_token_count = 20
    mock_model_instance.generate_content.return_value = mock_response
>>>>>>> 8240d8a4

    mock_gcs_instance.upload_file.return_value = "gs://test-bucket/ai-uploads/some-uuid/file1.pdf"

<<<<<<< HEAD
@patch("google.generativeai.delete_file")
@patch("google.generativeai.upload_file")
@patch("google.generativeai.get_file")
def test_get_structured_analysis_cleans_up_files(
    mock_get_file: MagicMock,
    mock_upload_file: MagicMock,
    mock_delete_file: MagicMock,
    mock_gemini_client: MagicMock,
    monkeypatch: pytest.MonkeyPatch,
) -> None:
    """Tests that uploaded files are deleted even if analysis fails.

    Args:
        mock_get_file: Mock for google.generativeai.get_file.
        mock_upload_file: Mock for google.generativeai.upload_file.
        mock_delete_file: Mock for google.generativeai.delete_file.
        mock_gemini_client: Mock for the Gemini client.
        monkeypatch: Pytest fixture for mocking.
    """
    monkeypatch.setenv("GCP_GEMINI_API_KEY", "test-key")
    mock_model_instance = MagicMock()
    mock_model_instance.generate_content.side_effect = Exception("API failure")
    mock_gemini_client.return_value = mock_model_instance
=======
    ai_provider = AiProvider(output_schema=MockOutputSchema)
    result, input_tokens, output_tokens = ai_provider.get_structured_analysis(
        prompt="test prompt", files=[("file1.pdf", b"content")]
    )
>>>>>>> 8240d8a4

    assert isinstance(result, MockOutputSchema)
    assert result.risk_score == 8
    assert input_tokens == 10
    assert output_tokens == 20
    mock_gcs_instance.upload_file.assert_called_once()
    mock_model_instance.generate_content.assert_called_once()


def test_get_structured_analysis_with_max_tokens(mock_ai_provider):
    mock_model_instance, _, _ = mock_ai_provider

    # We need to return a mock from the generate_content call
    mock_response = MagicMock()
    mock_response.text = '{"risk_score": 8, "summary": "Test summary"}'
    mock_response.usage_metadata.prompt_token_count = 0
    mock_response.usage_metadata.candidates_token_count = 0
    mock_model_instance.generate_content.return_value = mock_response

    ai_provider = AiProvider(output_schema=MockOutputSchema)
    ai_provider.get_structured_analysis(prompt="test prompt", files=[], max_output_tokens=500)

<<<<<<< HEAD
@patch("google.generativeai.upload_file")
@patch("google.generativeai.get_file")
def test_upload_file_to_gemini_waits_for_active(
    mock_get_file: MagicMock, mock_upload_file: MagicMock, monkeypatch: pytest.MonkeyPatch
) -> None:
    """Tests that the upload method waits for the file to become active.

    Args:
        mock_get_file: Mock for google.generativeai.get_file.
        mock_upload_file: Mock for google.generativeai.upload_file.
        monkeypatch: Pytest fixture for mocking.
    """
    monkeypatch.setenv("GCP_GEMINI_API_KEY", "test-key")
=======
    _, kwargs = mock_model_instance.generate_content.call_args
    generation_config = kwargs.get("generation_config")
    assert generation_config._raw_generation_config.max_output_tokens == 500
>>>>>>> 8240d8a4


def test_get_structured_analysis_uses_valid_schema(mock_ai_provider):
    mock_model_instance, _, _ = mock_ai_provider
    mock_model_instance.generate_content.return_value = MagicMock(
        text='{"risk_score": 8, "risk_score_rationale": "High risk", "summary": "Test summary", "red_flags": [], "seo_keywords": []}',
        usage_metadata=MagicMock(prompt_token_count=0, candidates_token_count=0),
    )

    # Using the simplified schema for the test
    ai_provider = AiProvider(output_schema=AnalysisWithValidation)
    ai_provider.get_structured_analysis(prompt="test prompt", files=[])

    _, kwargs = mock_model_instance.generate_content.call_args
    generation_config = kwargs.get("generation_config")
    response_schema = generation_config._raw_generation_config.response_schema

    assert response_schema is not None
    risk_score_properties = response_schema.properties["risk_score"]
    with pytest.raises(AttributeError):
        _ = risk_score_properties.ge
    with pytest.raises(AttributeError):
        _ = risk_score_properties.le


<<<<<<< HEAD
def test_parse_response_blocked(monkeypatch: pytest.MonkeyPatch) -> None:
    """Tests that a ValueError is raised if the response is blocked.

    Args:
        monkeypatch: Pytest fixture for mocking.
    """
    monkeypatch.setenv("GCP_GEMINI_API_KEY", "test-key")
    provider = AiProvider(MockOutputSchema)
=======
def test_parse_response_blocked(mock_ai_provider):
    _, _, _ = mock_ai_provider
    ai_provider = AiProvider(MockOutputSchema)
>>>>>>> 8240d8a4
    mock_response = MagicMock()
    mock_response.candidates = []
    mock_response.prompt_feedback.block_reason.name = "SAFETY"

    with pytest.raises(ValueError, match="AI model blocked the response"):
        ai_provider._parse_and_validate_response(mock_response)


<<<<<<< HEAD
def test_parse_response_empty(monkeypatch: pytest.MonkeyPatch) -> None:
    """Tests that a ValueError is raised if the response has no candidates.

    Args:
        monkeypatch: Pytest fixture for mocking.
    """
    monkeypatch.setenv("GCP_GEMINI_API_KEY", "test-key")
    provider = AiProvider(MockOutputSchema)
=======
def test_parse_response_empty(mock_ai_provider):
    _, _, _ = mock_ai_provider
    ai_provider = AiProvider(MockOutputSchema)
>>>>>>> 8240d8a4
    mock_response = MagicMock()
    mock_response.candidates = []
    mock_response.prompt_feedback = None

    with pytest.raises(ValueError, match="AI model returned an empty response"):
        ai_provider._parse_and_validate_response(mock_response)


<<<<<<< HEAD
def test_parse_response_from_text(monkeypatch: pytest.MonkeyPatch) -> None:
    """Tests parsing a valid response from the text field.

    Args:
        monkeypatch: Pytest fixture for mocking.
    """
    monkeypatch.setenv("GCP_GEMINI_API_KEY", "test-key")
    provider = AiProvider(MockOutputSchema)
=======
def test_parse_response_from_text(mock_ai_provider):
    _, _, _ = mock_ai_provider
    ai_provider = AiProvider(MockOutputSchema)
>>>>>>> 8240d8a4
    mock_response = MagicMock()
    mock_response.text = '{"risk_score": 5, "summary": "text summary"}'

    result = ai_provider._parse_and_validate_response(mock_response)

    assert isinstance(result, MockOutputSchema)
    assert result.risk_score == 5
    assert result.summary == "text summary"


<<<<<<< HEAD
def test_parse_response_with_seo_keywords(monkeypatch: pytest.MonkeyPatch) -> None:
    """Tests parsing a valid response that includes SEO keywords.

    Args:
        monkeypatch: Pytest fixture for mocking.
    """
    monkeypatch.setenv("GCP_GEMINI_API_KEY", "test-key")
    provider = AiProvider(Analysis)
=======
def test_parse_response_with_markdown_in_text(mock_ai_provider):
    _, _, _ = mock_ai_provider
    ai_provider = AiProvider(MockOutputSchema)
>>>>>>> 8240d8a4
    mock_response = MagicMock()
    mock_response.text = '```json\n{"risk_score": 5, "summary": "text summary"}\n```'

    result = ai_provider._parse_and_validate_response(mock_response)
    assert isinstance(result, MockOutputSchema)


<<<<<<< HEAD
def test_parse_response_parsing_error(monkeypatch: pytest.MonkeyPatch) -> None:
    """Tests that a ValueError is raised if the response cannot be parsed.

    Args:
        monkeypatch: Pytest fixture for mocking.
    """
    monkeypatch.setenv("GCP_GEMINI_API_KEY", "test-key")
    provider = AiProvider(MockOutputSchema)
=======
def test_parse_response_parsing_error(mock_ai_provider):
    _, _, _ = mock_ai_provider
    ai_provider = AiProvider(MockOutputSchema)
>>>>>>> 8240d8a4
    mock_response = MagicMock()
    mock_response.text = "this is not json"

    with pytest.raises(ValueError, match="could not be parsed"):
<<<<<<< HEAD
        provider._parse_and_validate_response(mock_response)


@patch("google.generativeai.upload_file", side_effect=Exception("Upload failed"))
def test_upload_file_to_gemini_upload_error(mock_upload_file: MagicMock, monkeypatch: pytest.MonkeyPatch) -> None:
    """Tests that an exception during upload is caught and re-raised.

    Args:
        mock_upload_file: Mock for google.generativeai.upload_file.
        monkeypatch: Pytest fixture for mocking.
    """
    monkeypatch.setenv("GCP_GEMINI_API_KEY", "test-key")
    provider = AiProvider(MockOutputSchema)

    with pytest.raises(Exception, match="Upload failed"):
        provider._upload_file_to_gemini(b"content", "test.pdf")


@patch("google.generativeai.upload_file")
@patch("google.generativeai.get_file")
def test_upload_file_to_gemini_processing_failed(
    mock_get_file: MagicMock, mock_upload_file: MagicMock, monkeypatch: pytest.MonkeyPatch
) -> None:
    """Tests that an exception is raised if the file processing fails.

    Args:
        mock_get_file: Mock for google.generativeai.get_file.
        mock_upload_file: Mock for google.generativeai.upload_file.
        monkeypatch: Pytest fixture for mocking.
    """
    monkeypatch.setenv("GCP_GEMINI_API_KEY", "test-key")
=======
        ai_provider._parse_and_validate_response(mock_response)


def test_upload_file_to_gcs(mock_ai_provider):
    _, mock_gcs_instance, _ = mock_ai_provider
    mock_gcs_instance.upload_file.return_value = "gs://test-bucket/ai-uploads/some-uuid/test.pdf"
>>>>>>> 8240d8a4

    ai_provider = AiProvider(MockOutputSchema)
    gcs_uri = ai_provider._upload_file_to_gcs(b"content", "test.pdf")

    assert "gs://test-bucket/ai-uploads/" in gcs_uri
    assert gcs_uri.endswith("/test.pdf")
    mock_gcs_instance.upload_file.assert_called_once()


def test_count_tokens_for_analysis(mock_ai_provider):
    mock_model_instance, _, _ = mock_ai_provider
    mock_model_instance.count_tokens.return_value = MagicMock(total_tokens=123)

<<<<<<< HEAD
def test_count_tokens_for_analysis(mock_gemini_client: MagicMock, monkeypatch: pytest.MonkeyPatch) -> None:
    """
    Tests that count_tokens_for_analysis correctly formats the request
    and returns the token count.

    Args:
        mock_gemini_client: Mock for the Gemini client.
        monkeypatch: Pytest fixture for mocking.
    """
    # Arrange
    monkeypatch.setenv("GCP_GEMINI_API_KEY", "test-key")
    mock_model_instance = MagicMock()
    mock_response = MagicMock()
    mock_response.total_tokens = 123
    mock_model_instance.count_tokens.return_value = mock_response
    mock_gemini_client.return_value = mock_model_instance

    provider = AiProvider(MockOutputSchema)
=======
    ai_provider = AiProvider(MockOutputSchema)
>>>>>>> 8240d8a4
    prompt = "test prompt"
    files = [("file1.pdf", b"content1"), ("file2.txt", b"content2")]

    token_count, _ = ai_provider.count_tokens_for_analysis(prompt, files)

    assert token_count == 123
    mock_model_instance.count_tokens.assert_called_once()
    args, _ = mock_model_instance.count_tokens.call_args
    contents = args[0]
    assert len(contents) == 3
    assert contents[0] == prompt
<<<<<<< HEAD
    assert contents[1]["mime_type"] == "application/pdf"
    assert contents[1]["data"] == b"content1"
    assert contents[2]["mime_type"] == "text/plain"
    assert contents[2]["data"] == b"content2"


def test_count_tokens_for_analysis_unknown_mime_type(
    mock_gemini_client: MagicMock, monkeypatch: pytest.MonkeyPatch
) -> None:
    """
    Tests that count_tokens_for_analysis uses a default mime type if one
    cannot be guessed.

    Args:
        mock_gemini_client: Mock for the Gemini client.
        monkeypatch: Pytest fixture for mocking.
    """
    # Arrange
    monkeypatch.setenv("GCP_GEMINI_API_KEY", "test-key")
    mock_model_instance = MagicMock()
    mock_response = MagicMock()
    mock_response.total_tokens = 123
    mock_model_instance.count_tokens.return_value = mock_response
    mock_gemini_client.return_value = mock_model_instance

    provider = AiProvider(MockOutputSchema)
    prompt = "test prompt"
    files = [("file_without_extension", b"content")]

    # Act
    provider.count_tokens_for_analysis(prompt, files)

    # Assert
    mock_model_instance.count_tokens.assert_called_once()
    args, _ = mock_model_instance.count_tokens.call_args
    contents = args[0]
    assert contents[1]["mime_type"] == "application/octet-stream"
=======
    assert isinstance(contents[1], Part)
    assert contents[1]._raw_part.inline_data.mime_type == "application/pdf"
    assert contents[2]._raw_part.inline_data.mime_type == "text/plain"
>>>>>>> 8240d8a4
<|MERGE_RESOLUTION|>--- conflicted
+++ resolved
@@ -4,12 +4,8 @@
 import pytest
 from models.analyses import Analysis
 from providers.ai import AiProvider
-<<<<<<< HEAD
-from pydantic import BaseModel
-=======
 from pydantic import BaseModel, Field
 from vertexai.generative_models import Part, GenerationConfig
->>>>>>> 8240d8a4
 
 
 class MockOutputSchema(BaseModel):
@@ -17,91 +13,12 @@
     summary: str
 
 
-<<<<<<< HEAD
-@patch("google.generativeai.GenerativeModel")
-@patch("google.generativeai.configure")
-def test_get_structured_analysis_with_max_tokens(
-    mock_configure: MagicMock, mock_gen_model: MagicMock, monkeypatch: pytest.MonkeyPatch
-) -> None:
-    """Should include max_output_tokens in the generation_config when provided.
-
-    Args:
-        mock_configure: Mock for google.generativeai.configure.
-        mock_gen_model: Mock for google.generativeai.GenerativeModel.
-        monkeypatch: Pytest fixture for mocking.
-    """
-    # Arrange
-    monkeypatch.setenv("GCP_GEMINI_API_KEY", "fake-api-key")
-    monkeypatch.setenv("GCP_GEMINI_MODEL", "gemini-test")
-
-    mock_model_instance = MagicMock()
-    mock_response = MagicMock()
-    mock_function_call = MagicMock()
-    mock_function_call.args = {"risk_score": 8, "summary": "Test summary"}
-    mock_response.candidates = [MagicMock()]
-    mock_response.candidates[0].content.parts = [MagicMock()]
-    mock_response.candidates[0].content.parts[0].function_call = mock_function_call
-    mock_model_instance.generate_content.return_value = mock_response
-    mock_gen_model.return_value = mock_model_instance
-
-    ai_provider = AiProvider(output_schema=MockOutputSchema)
-
-    # Act
-    ai_provider.get_structured_analysis(prompt="test prompt", files=[], max_output_tokens=500)
-
-    # Assert
-    mock_configure.assert_called_once_with(api_key="fake-api-key")
-    mock_model_instance.generate_content.assert_called_once()
-    _, kwargs = mock_model_instance.generate_content.call_args
-    generation_config = kwargs.get("generation_config")
-    assert generation_config is not None
-    assert generation_config.max_output_tokens == 500
-
-
-@patch("google.generativeai.GenerativeModel")
-@patch("google.generativeai.configure")
-def test_get_structured_analysis_uses_valid_schema(
-    mock_configure: MagicMock, mock_gen_model: MagicMock, monkeypatch: pytest.MonkeyPatch
-) -> None:  # noqa: F841
-    """
-    Should generate content with a response schema compatible with the Gemini API,
-    ensuring Pydantic validation fields like 'ge' and 'le' are not present.
-
-    Args:
-        mock_configure: Mock for google.generativeai.configure.
-        mock_gen_model: Mock for google.generativeai.GenerativeModel.
-        monkeypatch: Pytest fixture for mocking.
-    """
-    # Arrange
-    monkeypatch.setenv("GCP_GEMINI_API_KEY", "fake-api-key")
-    monkeypatch.setenv("GCP_GEMINI_MODEL", "gemini-test")
-
-    # Mock the model's response to simulate a function call
-    mock_model_instance = MagicMock()
-    mock_response = MagicMock()
-    mock_function_call = MagicMock()
-    mock_function_call.args = {
-        "risk_score": 8,
-        "risk_score_rationale": "High risk",
-        "summary": "Test summary",
-        "red_flags": [],
-    }
-    # This simulates the nested structure response.candidates[0].content.parts[0].function_call
-    mock_response.candidates = [MagicMock()]
-    mock_response.candidates[0].content.parts = [MagicMock()]
-    mock_response.candidates[0].content.parts[0].function_call = mock_function_call
-    mock_model_instance.generate_content.return_value = mock_response
-    mock_gen_model.return_value = mock_model_instance
-
-    ai_provider = AiProvider(output_schema=Analysis)
-=======
 class AnalysisWithValidation(BaseModel):
     risk_score: int = Field(..., ge=0, le=10)
     risk_score_rationale: str
     summary: str
     red_flags: list[str]
     seo_keywords: list[str]
->>>>>>> 8240d8a4
 
 
 @pytest.fixture
@@ -128,92 +45,25 @@
         mock_config_instance.GCP_LOCATION = "us-central1"
         mock_config_instance.GCP_GEMINI_MODEL = "gemini-test"
 
-<<<<<<< HEAD
-@pytest.fixture
-def mock_gemini_client(monkeypatch: pytest.MonkeyPatch) -> Generator[MagicMock, None, None]:
-    """Fixture to mock the Gemini client.
-
-    Args:
-        monkeypatch: Pytest fixture for mocking.
-
-    Yields:
-        A mock for the GenerativeModel.
-    """
-    monkeypatch.setenv("GCP_GEMINI_API_KEY", "test-key")
-    with patch("google.generativeai.GenerativeModel") as mock_gen_model:
-        yield mock_gen_model
-=======
->>>>>>> 8240d8a4
 
         yield mock_model_instance, mock_gcs_instance, mock_config_instance
 
-<<<<<<< HEAD
-@pytest.mark.usefixtures("mock_gemini_client")
-def test_ai_provider_instantiation(monkeypatch: pytest.MonkeyPatch) -> None:
-    """Tests that the AiProvider can be instantiated correctly.
-
-    Args:
-        monkeypatch: Pytest fixture for mocking.
-    """
-    monkeypatch.setenv("GCP_GEMINI_API_KEY", "test-key")
-    provider = AiProvider(MockOutputSchema)
-    assert provider is not None
-=======
->>>>>>> 8240d8a4
 
 def test_get_structured_analysis(mock_ai_provider):
     mock_model_instance, mock_gcs_instance, _ = mock_ai_provider
 
-<<<<<<< HEAD
-def test_ai_provider_missing_api_key(monkeypatch: pytest.MonkeyPatch) -> None:
-    """Tests that AiProvider raises ValueError if the API key is missing.
-
-    Args:
-        monkeypatch: Pytest fixture for mocking.
-    """
-    monkeypatch.setenv("GCP_GEMINI_API_KEY", "")
-    with pytest.raises(ValueError, match="GCP_GEMINI_API_KEY must be configured"):
-        AiProvider(MockOutputSchema)
-=======
-    mock_response = MagicMock()
-    mock_response.text = '{"risk_score": 8, "summary": "Test summary"}'
+    mock_response = MagicMock()
+    mock_response.text = '''{"risk_score": 8, "summary": "Test summary"}'''
     mock_response.usage_metadata.prompt_token_count = 10
     mock_response.usage_metadata.candidates_token_count = 20
     mock_model_instance.generate_content.return_value = mock_response
->>>>>>> 8240d8a4
 
     mock_gcs_instance.upload_file.return_value = "gs://test-bucket/ai-uploads/some-uuid/file1.pdf"
 
-<<<<<<< HEAD
-@patch("google.generativeai.delete_file")
-@patch("google.generativeai.upload_file")
-@patch("google.generativeai.get_file")
-def test_get_structured_analysis_cleans_up_files(
-    mock_get_file: MagicMock,
-    mock_upload_file: MagicMock,
-    mock_delete_file: MagicMock,
-    mock_gemini_client: MagicMock,
-    monkeypatch: pytest.MonkeyPatch,
-) -> None:
-    """Tests that uploaded files are deleted even if analysis fails.
-
-    Args:
-        mock_get_file: Mock for google.generativeai.get_file.
-        mock_upload_file: Mock for google.generativeai.upload_file.
-        mock_delete_file: Mock for google.generativeai.delete_file.
-        mock_gemini_client: Mock for the Gemini client.
-        monkeypatch: Pytest fixture for mocking.
-    """
-    monkeypatch.setenv("GCP_GEMINI_API_KEY", "test-key")
-    mock_model_instance = MagicMock()
-    mock_model_instance.generate_content.side_effect = Exception("API failure")
-    mock_gemini_client.return_value = mock_model_instance
-=======
     ai_provider = AiProvider(output_schema=MockOutputSchema)
     result, input_tokens, output_tokens = ai_provider.get_structured_analysis(
         prompt="test prompt", files=[("file1.pdf", b"content")]
     )
->>>>>>> 8240d8a4
 
     assert isinstance(result, MockOutputSchema)
     assert result.risk_score == 8
@@ -228,7 +78,7 @@
 
     # We need to return a mock from the generate_content call
     mock_response = MagicMock()
-    mock_response.text = '{"risk_score": 8, "summary": "Test summary"}'
+    mock_response.text = '''{"risk_score": 8, "summary": "Test summary"}'''
     mock_response.usage_metadata.prompt_token_count = 0
     mock_response.usage_metadata.candidates_token_count = 0
     mock_model_instance.generate_content.return_value = mock_response
@@ -236,31 +86,15 @@
     ai_provider = AiProvider(output_schema=MockOutputSchema)
     ai_provider.get_structured_analysis(prompt="test prompt", files=[], max_output_tokens=500)
 
-<<<<<<< HEAD
-@patch("google.generativeai.upload_file")
-@patch("google.generativeai.get_file")
-def test_upload_file_to_gemini_waits_for_active(
-    mock_get_file: MagicMock, mock_upload_file: MagicMock, monkeypatch: pytest.MonkeyPatch
-) -> None:
-    """Tests that the upload method waits for the file to become active.
-
-    Args:
-        mock_get_file: Mock for google.generativeai.get_file.
-        mock_upload_file: Mock for google.generativeai.upload_file.
-        monkeypatch: Pytest fixture for mocking.
-    """
-    monkeypatch.setenv("GCP_GEMINI_API_KEY", "test-key")
-=======
     _, kwargs = mock_model_instance.generate_content.call_args
     generation_config = kwargs.get("generation_config")
     assert generation_config._raw_generation_config.max_output_tokens == 500
->>>>>>> 8240d8a4
 
 
 def test_get_structured_analysis_uses_valid_schema(mock_ai_provider):
     mock_model_instance, _, _ = mock_ai_provider
     mock_model_instance.generate_content.return_value = MagicMock(
-        text='{"risk_score": 8, "risk_score_rationale": "High risk", "summary": "Test summary", "red_flags": [], "seo_keywords": []}',
+        text='''{"risk_score": 8, "risk_score_rationale": "High risk", "summary": "Test summary", "red_flags": [], "seo_keywords": []}''',
         usage_metadata=MagicMock(prompt_token_count=0, candidates_token_count=0),
     )
 
@@ -280,20 +114,9 @@
         _ = risk_score_properties.le
 
 
-<<<<<<< HEAD
-def test_parse_response_blocked(monkeypatch: pytest.MonkeyPatch) -> None:
-    """Tests that a ValueError is raised if the response is blocked.
-
-    Args:
-        monkeypatch: Pytest fixture for mocking.
-    """
-    monkeypatch.setenv("GCP_GEMINI_API_KEY", "test-key")
-    provider = AiProvider(MockOutputSchema)
-=======
 def test_parse_response_blocked(mock_ai_provider):
     _, _, _ = mock_ai_provider
     ai_provider = AiProvider(MockOutputSchema)
->>>>>>> 8240d8a4
     mock_response = MagicMock()
     mock_response.candidates = []
     mock_response.prompt_feedback.block_reason.name = "SAFETY"
@@ -302,20 +125,9 @@
         ai_provider._parse_and_validate_response(mock_response)
 
 
-<<<<<<< HEAD
-def test_parse_response_empty(monkeypatch: pytest.MonkeyPatch) -> None:
-    """Tests that a ValueError is raised if the response has no candidates.
-
-    Args:
-        monkeypatch: Pytest fixture for mocking.
-    """
-    monkeypatch.setenv("GCP_GEMINI_API_KEY", "test-key")
-    provider = AiProvider(MockOutputSchema)
-=======
 def test_parse_response_empty(mock_ai_provider):
     _, _, _ = mock_ai_provider
     ai_provider = AiProvider(MockOutputSchema)
->>>>>>> 8240d8a4
     mock_response = MagicMock()
     mock_response.candidates = []
     mock_response.prompt_feedback = None
@@ -324,22 +136,11 @@
         ai_provider._parse_and_validate_response(mock_response)
 
 
-<<<<<<< HEAD
-def test_parse_response_from_text(monkeypatch: pytest.MonkeyPatch) -> None:
-    """Tests parsing a valid response from the text field.
-
-    Args:
-        monkeypatch: Pytest fixture for mocking.
-    """
-    monkeypatch.setenv("GCP_GEMINI_API_KEY", "test-key")
-    provider = AiProvider(MockOutputSchema)
-=======
 def test_parse_response_from_text(mock_ai_provider):
     _, _, _ = mock_ai_provider
     ai_provider = AiProvider(MockOutputSchema)
->>>>>>> 8240d8a4
-    mock_response = MagicMock()
-    mock_response.text = '{"risk_score": 5, "summary": "text summary"}'
+    mock_response = MagicMock()
+    mock_response.text = '''{"risk_score": 5, "summary": "text summary"}'''
 
     result = ai_provider._parse_and_validate_response(mock_response)
 
@@ -348,85 +149,31 @@
     assert result.summary == "text summary"
 
 
-<<<<<<< HEAD
-def test_parse_response_with_seo_keywords(monkeypatch: pytest.MonkeyPatch) -> None:
-    """Tests parsing a valid response that includes SEO keywords.
-
-    Args:
-        monkeypatch: Pytest fixture for mocking.
-    """
-    monkeypatch.setenv("GCP_GEMINI_API_KEY", "test-key")
-    provider = AiProvider(Analysis)
-=======
 def test_parse_response_with_markdown_in_text(mock_ai_provider):
     _, _, _ = mock_ai_provider
     ai_provider = AiProvider(MockOutputSchema)
->>>>>>> 8240d8a4
-    mock_response = MagicMock()
-    mock_response.text = '```json\n{"risk_score": 5, "summary": "text summary"}\n```'
+    mock_response = MagicMock()
+    mock_response.text = '''```json
+{"risk_score": 5, "summary": "text summary"}
+```'''
 
     result = ai_provider._parse_and_validate_response(mock_response)
     assert isinstance(result, MockOutputSchema)
 
 
-<<<<<<< HEAD
-def test_parse_response_parsing_error(monkeypatch: pytest.MonkeyPatch) -> None:
-    """Tests that a ValueError is raised if the response cannot be parsed.
-
-    Args:
-        monkeypatch: Pytest fixture for mocking.
-    """
-    monkeypatch.setenv("GCP_GEMINI_API_KEY", "test-key")
-    provider = AiProvider(MockOutputSchema)
-=======
 def test_parse_response_parsing_error(mock_ai_provider):
     _, _, _ = mock_ai_provider
     ai_provider = AiProvider(MockOutputSchema)
->>>>>>> 8240d8a4
     mock_response = MagicMock()
     mock_response.text = "this is not json"
 
     with pytest.raises(ValueError, match="could not be parsed"):
-<<<<<<< HEAD
-        provider._parse_and_validate_response(mock_response)
-
-
-@patch("google.generativeai.upload_file", side_effect=Exception("Upload failed"))
-def test_upload_file_to_gemini_upload_error(mock_upload_file: MagicMock, monkeypatch: pytest.MonkeyPatch) -> None:
-    """Tests that an exception during upload is caught and re-raised.
-
-    Args:
-        mock_upload_file: Mock for google.generativeai.upload_file.
-        monkeypatch: Pytest fixture for mocking.
-    """
-    monkeypatch.setenv("GCP_GEMINI_API_KEY", "test-key")
-    provider = AiProvider(MockOutputSchema)
-
-    with pytest.raises(Exception, match="Upload failed"):
-        provider._upload_file_to_gemini(b"content", "test.pdf")
-
-
-@patch("google.generativeai.upload_file")
-@patch("google.generativeai.get_file")
-def test_upload_file_to_gemini_processing_failed(
-    mock_get_file: MagicMock, mock_upload_file: MagicMock, monkeypatch: pytest.MonkeyPatch
-) -> None:
-    """Tests that an exception is raised if the file processing fails.
-
-    Args:
-        mock_get_file: Mock for google.generativeai.get_file.
-        mock_upload_file: Mock for google.generativeai.upload_file.
-        monkeypatch: Pytest fixture for mocking.
-    """
-    monkeypatch.setenv("GCP_GEMINI_API_KEY", "test-key")
-=======
         ai_provider._parse_and_validate_response(mock_response)
 
 
 def test_upload_file_to_gcs(mock_ai_provider):
     _, mock_gcs_instance, _ = mock_ai_provider
     mock_gcs_instance.upload_file.return_value = "gs://test-bucket/ai-uploads/some-uuid/test.pdf"
->>>>>>> 8240d8a4
 
     ai_provider = AiProvider(MockOutputSchema)
     gcs_uri = ai_provider._upload_file_to_gcs(b"content", "test.pdf")
@@ -440,28 +187,7 @@
     mock_model_instance, _, _ = mock_ai_provider
     mock_model_instance.count_tokens.return_value = MagicMock(total_tokens=123)
 
-<<<<<<< HEAD
-def test_count_tokens_for_analysis(mock_gemini_client: MagicMock, monkeypatch: pytest.MonkeyPatch) -> None:
-    """
-    Tests that count_tokens_for_analysis correctly formats the request
-    and returns the token count.
-
-    Args:
-        mock_gemini_client: Mock for the Gemini client.
-        monkeypatch: Pytest fixture for mocking.
-    """
-    # Arrange
-    monkeypatch.setenv("GCP_GEMINI_API_KEY", "test-key")
-    mock_model_instance = MagicMock()
-    mock_response = MagicMock()
-    mock_response.total_tokens = 123
-    mock_model_instance.count_tokens.return_value = mock_response
-    mock_gemini_client.return_value = mock_model_instance
-
-    provider = AiProvider(MockOutputSchema)
-=======
-    ai_provider = AiProvider(MockOutputSchema)
->>>>>>> 8240d8a4
+    ai_provider = AiProvider(MockOutputSchema)
     prompt = "test prompt"
     files = [("file1.pdf", b"content1"), ("file2.txt", b"content2")]
 
@@ -473,46 +199,6 @@
     contents = args[0]
     assert len(contents) == 3
     assert contents[0] == prompt
-<<<<<<< HEAD
-    assert contents[1]["mime_type"] == "application/pdf"
-    assert contents[1]["data"] == b"content1"
-    assert contents[2]["mime_type"] == "text/plain"
-    assert contents[2]["data"] == b"content2"
-
-
-def test_count_tokens_for_analysis_unknown_mime_type(
-    mock_gemini_client: MagicMock, monkeypatch: pytest.MonkeyPatch
-) -> None:
-    """
-    Tests that count_tokens_for_analysis uses a default mime type if one
-    cannot be guessed.
-
-    Args:
-        mock_gemini_client: Mock for the Gemini client.
-        monkeypatch: Pytest fixture for mocking.
-    """
-    # Arrange
-    monkeypatch.setenv("GCP_GEMINI_API_KEY", "test-key")
-    mock_model_instance = MagicMock()
-    mock_response = MagicMock()
-    mock_response.total_tokens = 123
-    mock_model_instance.count_tokens.return_value = mock_response
-    mock_gemini_client.return_value = mock_model_instance
-
-    provider = AiProvider(MockOutputSchema)
-    prompt = "test prompt"
-    files = [("file_without_extension", b"content")]
-
-    # Act
-    provider.count_tokens_for_analysis(prompt, files)
-
-    # Assert
-    mock_model_instance.count_tokens.assert_called_once()
-    args, _ = mock_model_instance.count_tokens.call_args
-    contents = args[0]
-    assert contents[1]["mime_type"] == "application/octet-stream"
-=======
     assert isinstance(contents[1], Part)
     assert contents[1]._raw_part.inline_data.mime_type == "application/pdf"
-    assert contents[2]._raw_part.inline_data.mime_type == "text/plain"
->>>>>>> 8240d8a4
+    assert contents[2]._raw_part.inline_data.mime_type == "text/plain"